--- conflicted
+++ resolved
@@ -6,12 +6,9 @@
 /.project
 /.pydevproject
 
-<<<<<<< HEAD
-=======
 #- CLion files
 /cmake-build-*
 
->>>>>>> d5094d9e
 #- IDEA files
 /.idea
 

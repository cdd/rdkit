--- conflicted
+++ resolved
@@ -944,60 +944,7 @@
   }
 }
 
-<<<<<<< HEAD
-=======
-std::string cipLabels(const std::string &molBlock) {
-  std::unique_ptr<RDKit::ROMol> mol;
-  std::string result = "";
-  try {
-    // try parsing the mol block with sanitize ob
-    try {
-      mol.reset(MolBlockToMol(molBlock, true, false));
-    } catch (...) {
-    }
-
-    // if parsing with Sanitize on did NOT work, try it without
-
-    if (mol == nullptr) {
-      mol.reset(MolBlockToMol(molBlock, false, false));
-      mol->updatePropertyCache(false);
-    }
-
-    std::vector<std::string> atomsArray;
-    std::vector<std::string> bondsArray;
-
-    RDKit::CIPLabeler::assignCIPLabels(*mol);
-    for (auto atom : mol->atoms()) {
-      if (atom->hasProp(common_properties::_CIPCode)) {
-        std::string thisVal =
-            atom->getProp<std::string>(common_properties::_CIPCode);
-        atomsArray.push_back(thisVal.c_str());
-      } else {
-        atomsArray.push_back("");  // push null value
-      }
-    }
-
-    for (auto bond : mol->bonds()) {
-      if (bond->hasProp(common_properties::_CIPCode)) {
-        std::string thisVal =
-            bond->getProp<std::string>(common_properties::_CIPCode);
-        bondsArray.push_back(thisVal.c_str());
-      } else {
-        bondsArray.push_back("");
-      }
-    }
-
-    result = boost::algorithm::join(atomsArray, ", ") + ":" +
-             boost::algorithm::join(bondsArray, ", ");
-    return result;
-  } catch (const CIPLabeler::MaxIterationsExceeded &e) {
-    return "";
-  } catch (const std::exception &e) {
-    return e.what();
-  }
-}
-
->>>>>>> 75e8858a
+
 TEST_CASE("CipLabelAtropsOnRing", "[basic]") {
   SECTION("atropisomers1") {
     std::string molBlock = R"(

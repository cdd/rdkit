--- conflicted
+++ resolved
@@ -7,13 +7,8 @@
         Matrices.cpp Chirality.cpp RingInfo.cpp Conformer.cpp
         Renumber.cpp AdjustQuery.cpp Resonance.cpp StereoGroup.cpp
         new_canon.cpp SubstanceGroup.cpp FindStereo.cpp MonomerInfo.cpp
-<<<<<<< HEAD
-              NontetrahedralStereo.cpp Atropisomers.cpp
-              WedgeBonds.cpp MolProps.cpp ScsrMol.cpp
-=======
         NontetrahedralStereo.cpp Atropisomers.cpp
-        WedgeBonds.cpp MolProps.cpp
->>>>>>> bebd2ebb
+        WedgeBonds.cpp MolProps.cpp ScsrMol.cpp
         SHARED
         LINK_LIBRARIES RDGeometryLib RDGeneral)
 target_compile_definitions(GraphMol PRIVATE RDKIT_GRAPHMOL_BUILD)

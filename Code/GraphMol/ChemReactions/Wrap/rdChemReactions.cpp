--- conflicted
+++ resolved
@@ -332,11 +332,7 @@
   std::istringstream inStream(pyObjectToString(imolBlock));
   ChemicalReaction *newR = nullptr;
   try {
-<<<<<<< HEAD
-    newR = MrvRxnDataStreamToChemicalReaction(inStream, sanitize, removeHs);
-=======
     newR = MrvDataStreamToChemicalReaction(inStream, sanitize, removeHs);
->>>>>>> 9da5c878
   } catch (RDKit::FileParseException &e) {
     BOOST_LOG(rdWarningLog) << e.what() << std::endl;
   } catch (...) {

--- conflicted
+++ resolved
@@ -189,20 +189,11 @@
 
   // Don't do any direction setting if we've seen a squiggle bond, but do mark
   // the double bond as a crossed bond and return
-<<<<<<< HEAD
-  if (!bond1 || squiggleBondSeen || doubleBondSeen) {
-    if (!doubleBondSeen) {
-      // FIX: This is the fix for #2649, but it will need to be modified once we
-      // decide to properly handle allenes
-      dblBond->setBondDir(Bond::EITHERDOUBLE);
-    }
-=======
   if (squiggleBondSeen) {
     Chirality::detail::setStereoanyFromSquiggleBond(mol, dblBond);
     return;
   }
   if (!bond1) {
->>>>>>> 7a9d807a
     return;
   }
 
@@ -213,20 +204,11 @@
 
   // Don't do any direction setting if we've seen a squiggle bond, but do mark
   // the double bond as a crossed bond and return
-<<<<<<< HEAD
-  if (!bond2 || squiggleBondSeen || doubleBondSeen) {
-    if (!doubleBondSeen) {
-      // FIX: This is the fix for #2649, but it will need to be modified once we
-      // decide to properly handle allenes
-      dblBond->setBondDir(Bond::EITHERDOUBLE);
-    }
-=======
   if (squiggleBondSeen) {
-      Chirality::detail::setStereoanyFromSquiggleBond(mol, dblBond);
+    Chirality::detail::setStereoanyFromSquiggleBond(mol, dblBond);
     return;
   }
   if (!bond2) {
->>>>>>> 7a9d807a
     return;
   }
 
@@ -282,7 +264,7 @@
       }
     }
     if (linear) {
-        Chirality::detail::setStereoanyFromSquiggleBond(mol, dblBond);
+      Chirality::detail::setStereoanyFromSquiggleBond(mol, dblBond);
       return;
     }
 
@@ -956,39 +938,39 @@
 }
 
 void setStereoanyFromSquiggleBond(ROMol &mol, Bond *bond,
-				  Bond::BondStereo stereo) {
-    // NOTE:  moved from parse_doublebond_stereo CXSmilesOps
-    // the cis/trans/unknown marker is relative to the lowest numbered atom
-    // connected to the lowest numbered double bond atom and the
-    // highest-numbered atom connected to the highest-numbered double bond
-    // atom find those
-    auto begAtom = bond->getBeginAtom();
-    auto endAtom = bond->getEndAtom();
-    if (begAtom->getIdx() > endAtom->getIdx()) {
-        std::swap(begAtom, endAtom);
-    }
-    if (begAtom->getDegree() > 1 && endAtom->getDegree() > 1) {
-        unsigned int begControl = mol.getNumAtoms();
-        for (auto nbr : mol.atomNeighbors(begAtom)) {
-            if (nbr == endAtom) {
-                continue;
-            }
-            begControl = std::min(nbr->getIdx(), begControl);
-        }
-        unsigned int endControl = 0;
-        for (auto nbr : mol.atomNeighbors(endAtom)) {
-            if (nbr == begAtom) {
-                continue;
-            }
-            endControl = std::max(nbr->getIdx(), endControl);
-        }
-        if (begAtom != bond->getBeginAtom()) {
-            std::swap(begControl, endControl);
-        }
-        bond->setStereoAtoms(begControl, endControl);
-        bond->setStereo(stereo);
-        mol.setProp("_needsDetectBondStereo", 1);
-    }
+                                  Bond::BondStereo stereo) {
+  // NOTE:  moved from parse_doublebond_stereo CXSmilesOps
+  // the cis/trans/unknown marker is relative to the lowest numbered atom
+  // connected to the lowest numbered double bond atom and the
+  // highest-numbered atom connected to the highest-numbered double bond
+  // atom find those
+  auto begAtom = bond->getBeginAtom();
+  auto endAtom = bond->getEndAtom();
+  if (begAtom->getIdx() > endAtom->getIdx()) {
+    std::swap(begAtom, endAtom);
+  }
+  if (begAtom->getDegree() > 1 && endAtom->getDegree() > 1) {
+    unsigned int begControl = mol.getNumAtoms();
+    for (auto nbr : mol.atomNeighbors(begAtom)) {
+      if (nbr == endAtom) {
+        continue;
+      }
+      begControl = std::min(nbr->getIdx(), begControl);
+    }
+    unsigned int endControl = 0;
+    for (auto nbr : mol.atomNeighbors(endAtom)) {
+      if (nbr == begAtom) {
+        continue;
+      }
+      endControl = std::max(nbr->getIdx(), endControl);
+    }
+    if (begAtom != bond->getBeginAtom()) {
+      std::swap(begControl, endControl);
+    }
+    bond->setStereoAtoms(begControl, endControl);
+    bond->setStereo(stereo);
+    mol.setProp("_needsDetectBondStereo", 1);
+  }
 }
 }  // namespace detail
 

--- conflicted
+++ resolved
@@ -301,11 +301,7 @@
 /// returns a map from bond idx -> controlling atom idx
 RDKIT_GRAPHMOL_EXPORT
 std::map<int, std::unique_ptr<Chirality::WedgeInfoBase>> pickBondsToWedge(
-<<<<<<< HEAD
-    const ROMol &mol);
-=======
     const ROMol &mol, const BondWedgingParameters *params = nullptr);
->>>>>>> e1f2ceca
 
 RDKIT_GRAPHMOL_EXPORT
 std::map<int, std::unique_ptr<Chirality::WedgeInfoBase>> pickBondsToWedge(
@@ -325,9 +321,11 @@
 //! Clears existing bond wedging and forces use of atom wedging from MolBlock.
 /*!
  \param mol: molecule to have its wedges altered
- \param allBondTypes: reapply the wedging also on bonds other than single and aromatic ones
- */
-RDKIT_GRAPHMOL_EXPORT void reapplyMolBlockWedging(ROMol &mol, bool allBondTypes=true);
+ \param allBondTypes: reapply the wedging also on bonds other than single and
+ aromatic ones
+ */
+RDKIT_GRAPHMOL_EXPORT void reapplyMolBlockWedging(ROMol &mol,
+                                                  bool allBondTypes = true);
 //! Remove MolBlock bond wedging information from molecule.
 /*!
  \param mol: molecule to modify

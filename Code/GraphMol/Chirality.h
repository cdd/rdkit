//
//  Copyright (C) 2008-2022 Greg Landrum and other RDKit contributors
//
//   @@ All Rights Reserved @@
//  This file is part of the RDKit.
//  The contents are covered by the terms of the BSD license
//  which is included in the file license.txt, found at the root
//  of the RDKit source tree.
//
/*! \file Chirality.h

*/
#include <RDGeneral/export.h>
#ifndef RD_CHIRALITY_20AUG2008_H
#define RD_CHIRALITY_20AUG2008_H
#include <RDGeneral/types.h>
#include <GraphMol/Bond.h>
#include <boost/dynamic_bitset.hpp>
#include <limits>

namespace RDKit {
class Atom;
class Bond;
class ROMol;
class Conformer;

namespace Chirality {

//! double bond stereo will be ignored/removed for rings smaller than this:
constexpr unsigned int minRingSizeForDoubleBondStereo = 8;

constexpr auto nonTetrahedralStereoEnvVar = "RDK_ENABLE_NONTETRAHEDRAL_STEREO";
constexpr auto useLegacyStereoEnvVar = "RDK_USE_LEGACY_STEREO_PERCEPTION";
constexpr auto perceive3DChiralExplicitOnlyEnvVar =
    "PERCIEVE_3D_CHIRALITY_EXPLICIT_ONLY";
constexpr bool nonTetrahedralStereoDefaultVal =
    true;  //!< whether or not nontetrahedral stereo is perceived by default
constexpr bool useLegacyStereoDefaultVal =
    true;  //!< whether or not the legacy stereo perception code is used by
           //!< default
constexpr bool perceive3DChiralExplicitOnlyDefaultVal =
    false;  //!< whether or not chirality is perceived from a 3D structure only
            //!< if it is explicitly specified by having a wedge bond
            // the value of the wedge bond is ignored

RDKIT_GRAPHMOL_EXPORT extern void setAllowNontetrahedralChirality(bool val);
RDKIT_GRAPHMOL_EXPORT extern bool getAllowNontetrahedralChirality();

RDKIT_GRAPHMOL_EXPORT extern void setUseLegacyStereoPerception(bool val);
RDKIT_GRAPHMOL_EXPORT extern bool getUseLegacyStereoPerception();

RDKIT_GRAPHMOL_EXPORT extern void setPerceive3DChiralExplicitOnly(bool val);
RDKIT_GRAPHMOL_EXPORT extern bool getPerceive3DChiralExplicitOnly();

RDKIT_GRAPHMOL_EXPORT extern bool
    useLegacyStereoPerception;  //!< Toggle usage of the legacy stereo
                                //!< perception code

RDKIT_GRAPHMOL_EXPORT extern bool
    useLegacyStereoPerception;  //!< Toggle usage of the legacy stereo
                                //!< perception code

/// @cond
/*!
  \param mol the molecule to be altered
  \param ranks  used to return the set of ranks.
                Should be at least mol.getNumAtoms() long.

  <b>Notes:</b>
     - All atoms gain a property common_properties::_CIPRank with their overall
       CIP ranking.

*/
RDKIT_GRAPHMOL_EXPORT void assignAtomCIPRanks(const ROMol &mol,
                                              UINT_VECT &ranks);

RDKIT_GRAPHMOL_EXPORT bool hasStereoBondDir(const Bond *bond);

/**
 *  Returns the first neighboring bond that can be found which has a stereo
 * bond direction set. If no such bond can be found, it returns null. No
 * checks are made to ensure there aren't any other conflicting directed bonds.
 */
RDKIT_GRAPHMOL_EXPORT const Bond *getNeighboringDirectedBond(const ROMol &mol,
                                                             const Atom *atom);

/**
 *  This just translates the labels, setting/translating StereoAtoms or the
 * label is not the responsibility of this function. If the passed label is not
 * E/Z, it will be returned unchanged.
 */
RDKIT_GRAPHMOL_EXPORT Bond::BondStereo translateEZLabelToCisTrans(
    Bond::BondStereo label);
/// @endcond

enum class StereoType {
  Unspecified,
  Atom_Tetrahedral,
  Atom_SquarePlanar,
  Atom_TrigonalBipyramidal,
  Atom_Octahedral,
  Bond_Double,         // single double bond and odd-numbered cumulenes
  Bond_Cumulene_Even,  // even-numbered cumulenes
  Bond_Atropisomer
};

enum class StereoDescriptor {
  None,
  Tet_CW,
  Tet_CCW,
  Bond_Cis,
  Bond_Trans,
  Bond_AtropCW,
  Bond_AtropCCW
};

enum class StereoSpecified {
  Unspecified,  // no information provided
  Specified,
  Unknown  // deliberately marked as unknown
};

struct RDKIT_GRAPHMOL_EXPORT StereoInfo {
  // REVIEW: absolute stereo data member?
#ifdef _MSC_VER
  static const unsigned NOATOM =
      std::numeric_limits<unsigned>::max();  // used to mark missing atoms
#else
  static const unsigned NOATOM;  // used to mark missing atoms
#endif
  StereoType type = StereoType::Unspecified;
  StereoSpecified specified = StereoSpecified::Unspecified;
  unsigned centeredOn = NOATOM;
  StereoDescriptor descriptor = StereoDescriptor::None;
  unsigned permutation = 0;  // for the non-tetrahedral stereo cases
  std::vector<unsigned> controllingAtoms;  // all atoms around the atom or bond.
  // Order is important
  bool operator==(const StereoInfo &other) const {
    return type == other.type && specified == other.specified &&
           centeredOn == other.centeredOn && descriptor == other.descriptor &&
           permutation == other.permutation &&
           controllingAtoms == other.controllingAtoms;
  }
  bool operator!=(const StereoInfo &other) const { return !(*this == other); }
};

//! identifies potential stereoatoms and stereobonds in a molecule
/*!
  Note that this function is still somewhat experimental and the API
  and results may change in a future release.

  \param mol the molecule to look for stereo in
  \param cleanIt remove chirality/stereo specifications from atoms/bonds that
     cannot be chiral/stereo
*/
RDKIT_GRAPHMOL_EXPORT std::vector<StereoInfo> findPotentialStereo(
    ROMol &mol, bool cleanIt, bool flagPossible = true);
//! overload
RDKIT_GRAPHMOL_EXPORT std::vector<StereoInfo> findPotentialStereo(
    const ROMol &mol);

//! removes atoms without specified chirality from stereo groups
RDKIT_GRAPHMOL_EXPORT void cleanupStereoGroups(ROMol &mol);

//! calls the approximate legacy code for assigning CIP labels
RDKIT_GRAPHMOL_EXPORT void assignLegacyCIPLabels(
    ROMol &mol, bool flagPossibleStereoCenters = false);

/// @cond
namespace detail {
RDKIT_GRAPHMOL_EXPORT bool isAtomPotentialNontetrahedralCenter(
    const Atom *atom);
RDKIT_GRAPHMOL_EXPORT bool isAtomPotentialTetrahedralCenter(const Atom *atom);
RDKIT_GRAPHMOL_EXPORT bool isAtomPotentialStereoAtom(const Atom *atom);
RDKIT_GRAPHMOL_EXPORT bool isBondPotentialStereoBond(const Bond *bond);
RDKIT_GRAPHMOL_EXPORT StereoInfo getStereoInfo(const Bond *bond);
RDKIT_GRAPHMOL_EXPORT StereoInfo getStereoInfo(const Atom *atom);
RDKIT_GRAPHMOL_EXPORT bool bondAffectsAtomChirality(const Bond *bond,
                                                    const Atom *atom);
RDKIT_GRAPHMOL_EXPORT unsigned int getAtomNonzeroDegree(const Atom *atom);

RDKIT_GRAPHMOL_EXPORT bool has_protium_neighbor(const ROMol &mol,
                                                const Atom *atom);

}  // namespace detail
/// @endcond

RDKIT_GRAPHMOL_EXPORT INT_VECT findStereoAtoms(const Bond *bond);

//! \name Non-tetrahedral stereochemistry
//! @{
RDKIT_GRAPHMOL_EXPORT bool hasNonTetrahedralStereo(const Atom *center);
RDKIT_GRAPHMOL_EXPORT Bond *getChiralAcrossBond(const Atom *center,
                                                const Bond *qry);
RDKIT_GRAPHMOL_EXPORT Bond *getChiralAcrossBond(const Atom *center,
                                                const Atom *qry);
RDKIT_GRAPHMOL_EXPORT Atom *getChiralAcrossAtom(const Atom *center,
                                                const Bond *qry);
RDKIT_GRAPHMOL_EXPORT Atom *getChiralAcrossAtom(const Atom *center,
                                                const Atom *qry);
//! \param which: if this is -1 then the second axial bond will be returned,
//! otherwise the first
RDKIT_GRAPHMOL_EXPORT Bond *getTrigonalBipyramidalAxialBond(const Atom *center,
                                                            int which = 0);
RDKIT_GRAPHMOL_EXPORT Atom *getTrigonalBipyramidalAxialAtom(const Atom *center,
                                                            int which = 0);

//! \returns 1 if it's the first axial atom, -1 if it's the second
RDKIT_GRAPHMOL_EXPORT int isTrigonalBipyramidalAxialBond(const Atom *center,
                                                         const Bond *qry);
RDKIT_GRAPHMOL_EXPORT int isTrigonalBipyramidalAxialAtom(const Atom *center,
                                                         const Atom *qry);

RDKIT_GRAPHMOL_EXPORT double getIdealAngleBetweenLigands(const Atom *center,
                                                         const Atom *lig1,
                                                         const Atom *lig2);

RDKIT_GRAPHMOL_EXPORT unsigned int getChiralPermutation(const Atom *center,
                                                        const INT_LIST &probe);
//! @}

RDKIT_GRAPHMOL_EXPORT std::ostream &operator<<(std::ostream &oss,
                                               const StereoSpecified &s);
RDKIT_GRAPHMOL_EXPORT std::ostream &operator<<(std::ostream &oss,
                                               const StereoType &s);

struct RDKIT_GRAPHMOL_EXPORT BondWedgingParameters {
  bool wedgeTwoBondsIfPossible =
      false;  //!< If this is enabled then two bonds will be wedged at chiral
              //!< centers subject to the following constraints:
              //!<   1. ring bonds will not be wedged
              //!<   2. bonds to chiral centers will not be wedged
              //!<   3. bonds separated by more than 120 degrees will not be
              //!<      wedged
};

namespace detail {
RDKIT_GRAPHMOL_EXPORT Bond::BondDir determineBondWedgeState(
    const Bond *bond, unsigned int fromAtomIdx, const Conformer *conf);
RDKIT_GRAPHMOL_EXPORT Bond::BondDir determineBondWedgeState(
    const Bond *bond, const INT_MAP_INT &wedgeBonds, const Conformer *conf);
RDKIT_GRAPHMOL_EXPORT std::pair<bool, INT_VECT> countChiralNbrs(
    const ROMol &mol, int noNbrs);
RDKIT_GRAPHMOL_EXPORT int pickBondToWedge(const Atom *atom, const ROMol &mol,
                                          const INT_VECT &nChiralNbrs,
                                          const INT_MAP_INT &resSoFar,
                                          int noNbrs);
<<<<<<< HEAD
RDKIT_GRAPHMOL_EXPORT void setStereoForBond(ROMol &mol, Bond *bond,
                                            Bond::BondStereo stereo);
=======
RDKIT_GRAPHMOL_EXPORT void setStereoanyFromSquiggleBond(ROMol &mol, Bond *bond,
							Bond::BondStereo stereo=Bond::STEREOANY);
>>>>>>> d86d30ed
}  // namespace detail

//! picks the bonds which should be wedged
/// \returns a map from bond idx -> controlling atom idx
RDKIT_GRAPHMOL_EXPORT INT_MAP_INT pickBondsToWedge(
    const ROMol &mol, const BondWedgingParameters *params = nullptr);

RDKIT_GRAPHMOL_EXPORT void wedgeMolBonds(
    ROMol &mol, const Conformer *conf = nullptr,
    const BondWedgingParameters *params = nullptr);
RDKIT_GRAPHMOL_EXPORT void wedgeBond(Bond *bond, unsigned int fromAtomIdx,
                                     const Conformer *conf);

//! Returns true for double bonds which should be shown as a crossed bonds.
// It always returns false if any adjacent bond is a squiggle bond.
RDKIT_GRAPHMOL_EXPORT bool shouldBeACrossedBond(const Bond *bond);

//! Clears existing bond wedging and forces use of atom wedging from MolBlock.
/*!
 \param mol: molecule to have its wedges altered
 */
RDKIT_GRAPHMOL_EXPORT void reapplyMolBlockWedging(ROMol &mol);
//! Remove MolBlock bond wedging information from molecule.
/*!
 \param mol: molecule to modify
 */
RDKIT_GRAPHMOL_EXPORT void clearMolBlockWedgingInfo(ROMol &mol);
//! Invert bond wedging information read from a mol block (if present).
/*!
 \param mol: molecule to modify
 */
RDKIT_GRAPHMOL_EXPORT void invertMolBlockWedgingInfo(ROMol &mol);

//! gets stereo info for a bond
/*!
 \param bond: bond to check
 \param wedgeBonds - the list of bonds to have wedges
 \param conf -  Conformer to use
 \param dirCode - receives the dircode for the bond
 \param reverse - receives the reverse flag
 only returned if it was exlicility set witha wiggle bond
 */

RDKIT_GRAPHMOL_EXPORT void GetMolFileBondStereoInfo(
    const Bond *bond, const INT_MAP_INT &wedgeBonds, const Conformer *conf,
    int &dirCode, bool &reverse);

}  // namespace Chirality
}  // namespace RDKit
#endif<|MERGE_RESOLUTION|>--- conflicted
+++ resolved
@@ -245,13 +245,8 @@
                                           const INT_VECT &nChiralNbrs,
                                           const INT_MAP_INT &resSoFar,
                                           int noNbrs);
-<<<<<<< HEAD
-RDKIT_GRAPHMOL_EXPORT void setStereoForBond(ROMol &mol, Bond *bond,
-                                            Bond::BondStereo stereo);
-=======
-RDKIT_GRAPHMOL_EXPORT void setStereoanyFromSquiggleBond(ROMol &mol, Bond *bond,
-							Bond::BondStereo stereo=Bond::STEREOANY);
->>>>>>> d86d30ed
+RDKIT_GRAPHMOL_EXPORT void setStereoanyFromSquiggleBond(
+    ROMol &mol, Bond *bond, Bond::BondStereo stereo = Bond::STEREOANY);
 }  // namespace detail
 
 //! picks the bonds which should be wedged

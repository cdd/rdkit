--- conflicted
+++ resolved
@@ -297,18 +297,11 @@
 
 RDKIT_GRAPHMOL_EXPORT std::pair<bool, INT_VECT> countChiralNbrs(
     const ROMol &mol, int noNbrs);
-<<<<<<< HEAD
-RDKIT_GRAPHMOL_EXPORT int pickBondToWedge(const Atom *atom, const ROMol &mol,
-                                          const INT_VECT &nChiralNbrs,
-                                          const INT_MAP_INT &resSoFar,
-                                          int noNbrs);
-=======
 RDKIT_GRAPHMOL_EXPORT int pickBondToWedge(
     const Atom *atom, const ROMol &mol, const INT_VECT &nChiralNbrs,
     const std::map<int, std::unique_ptr<RDKit::Chirality::WedgeInfoBase>>
         &resSoFar,
     int noNbrs);
->>>>>>> 22bfe0fe
 RDKIT_GRAPHMOL_EXPORT void setStereoForBond(ROMol &mol, Bond *bond,
                                             Bond::BondStereo stereo);
 }  // namespace detail
@@ -357,10 +350,6 @@
  */
 
 RDKIT_GRAPHMOL_EXPORT void GetMolFileBondStereoInfo(
-<<<<<<< HEAD
-    const Bond *bond, const INT_MAP_INT &wedgeBonds, const Conformer *conf,
-    int &dirCode, bool &reverse);
-=======
     const Bond *bond,
     const std::map<int, std::unique_ptr<RDKit::Chirality::WedgeInfoBase>>
         &wedgeBonds,
@@ -371,7 +360,6 @@
     const std::map<int, std::unique_ptr<RDKit::Chirality::WedgeInfoBase>>
         &wedgeBonds,
     const Conformer *conf, Bond::BondDir &dir, bool &reverse);
->>>>>>> 22bfe0fe
 
 }  // namespace Chirality
 }  // namespace RDKit

if(RDK_BUILD_MAEPARSER_SUPPORT)
    include_directories(${maeparser_INCLUDE_DIRS})
    set(maesupplier MaeMolSupplier.cpp MaeWriter.cpp)
endif()

rdkit_library(FileParsers
    CDXMLParser.cpp
    Mol2FileParser.cpp MolFileParser.cpp 
<<<<<<< HEAD
    ScsrMolFileParser.cpp
=======
    SCSRMolFileParser.cpp
>>>>>>> 83f12b2a
    MolSGroupParsing.cpp MolSGroupWriting.cpp
    MolFileStereochem.cpp MolFileWriter.cpp
    ForwardSDMolSupplier.cpp SDMolSupplier.cpp SDWriter.cpp
    SmilesMolSupplier.cpp 
    SmilesWriter.cpp
    TDTMolSupplier.cpp 
    TDTWriter.cpp
    TplFileParser.cpp TplFileWriter.cpp
    PDBParser.cpp PDBWriter.cpp 
    CMLWriter.cpp XYZFileWriter.cpp XYZFileParser.cpp
    ${maesupplier}
    ProximityBonds.cpp
    SequenceParsers.cpp SequenceWriters.cpp
    SVGParser.cpp PNGParser.cpp
    MultithreadedMolSupplier.cpp
    MultithreadedSmilesMolSupplier.cpp
    MultithreadedSDMolSupplier.cpp
    LINK_LIBRARIES GenericGroups Depictor SmilesParse ChemTransforms GraphMol ${RDK_MAEPARSER_LIBS})
target_compile_definitions(FileParsers PRIVATE RDKIT_FILEPARSERS_BUILD)

rdkit_headers(CDXMLParser.h
    FileParsers.h
    FileParserUtils.h
    MolFileStereochem.h
    FileWriters.h
    MolSupplier.h MolSupplier.v1API.h
    MolWriters.h
    SequenceParsers.h SequenceWriters.h
    GeneralFileReader.h
    MultithreadedMolSupplier.h
    MultithreadedSmilesMolSupplier.h
    MultithreadedSDMolSupplier.h
    PNGParser.h
    DEST GraphMol/FileParsers)

rdkit_test(fileParsersTest1 test1.cpp
    LINK_LIBRARIES FileParsers SubstructMatch)

rdkit_test(testAtropisomers testAtropisomers.cpp
    LINK_LIBRARIES FileParsers SubstructMatch)

rdkit_catch_test(testSquiggleDoubleBonds testSquiggleDoubleBonds.cpp
    LINK_LIBRARIES FileParsers SubstructMatch)

rdkit_test(testMolSupplier testMolSupplier.cpp
    LINK_LIBRARIES FileParsers RDStreams)

rdkit_test(testGeneralFileReader testGeneralFileReader.cpp
    LINK_LIBRARIES FileParsers RDStreams)

if(RDK_TEST_MULTITHREADED)
    rdkit_test(testMultithreadedMolSupplier testMultithreadedMolSupplier.cpp
        LINK_LIBRARIES FileParsers Fingerprints RDStreams)
endif(RDK_TEST_MULTITHREADED)

rdkit_test(testMolWriter testMolWriter.cpp LINK_LIBRARIES FileParsers)

rdkit_test(testTplParser testTpls.cpp LINK_LIBRARIES FileParsers GraphMol)

rdkit_test(testMol2ToMol testMol2ToMol.cpp LINK_LIBRARIES FileParsers)

rdkit_test(testSequence testSequence.cpp LINK_LIBRARIES FileParsers)

rdkit_test(testExtendedStereoParsing testExtendedStereoParsing.cpp
    LINK_LIBRARIES FileParsers)

rdkit_catch_test(fileParsersCatchTest file_parsers_catch.cpp
    LINK_LIBRARIES FileParsers)

rdkit_catch_test(macromolsCatchTest macromols_catch.cpp
    LINK_LIBRARIES FileParsers)

rdkit_catch_test(testPropertyLists testPropertyLists.cpp
    LINK_LIBRARIES FileParsers)

rdkit_catch_test(XYZFileParserCatchTest XYZFileParserCatchTest.cpp
    LINK_LIBRARIES FileParsers)

rdkit_catch_test(cdxmlParserCatchTest cdxml_parser_catch.cpp
    LINK_LIBRARIES FileParsers)

rdkit_catch_test(molfileStereoCatchTest molfile_stereo_catch.cpp
    LINK_LIBRARIES FileParsers CIPLabeler Subgraphs)

rdkit_catch_test(connectTheDotsTest connectTheDots_catch.cpp
    LINK_LIBRARIES FileParsers)

rdkit_catch_test(v2MolSuppliers v2_suppliers_catch.cpp
    LINK_LIBRARIES FileParsers)

rdkit_catch_test(v2FileParsersCatchTest v2_file_parsers_catch.cpp
    LINK_LIBRARIES FileParsers)

if(RDK_TEST_MULTITHREADED AND RDK_BUILD_THREADSAFE_SSS)
rdkit_catch_test(multithreadedSupplierCatchTest multithreaded_supplier_catch.cpp
    LINK_LIBRARIES FileParsers)
endif()
<|MERGE_RESOLUTION|>--- conflicted
+++ resolved
@@ -6,11 +6,7 @@
 rdkit_library(FileParsers
     CDXMLParser.cpp
     Mol2FileParser.cpp MolFileParser.cpp 
-<<<<<<< HEAD
-    ScsrMolFileParser.cpp
-=======
     SCSRMolFileParser.cpp
->>>>>>> 83f12b2a
     MolSGroupParsing.cpp MolSGroupWriting.cpp
     MolFileStereochem.cpp MolFileWriter.cpp
     ForwardSDMolSupplier.cpp SDMolSupplier.cpp SDWriter.cpp

--- conflicted
+++ resolved
@@ -361,11 +361,8 @@
                                               bool removeHs = true);
 
 
-<<<<<<< HEAD
-=======
 RDKIT_FILEPARSERS_EXPORT void *MrvFileParser(const std::string &fname);
 
->>>>>>> 6cd91a61
 inline std::unique_ptr<RDKit::RWMol> operator"" _ctab(const char *text,
                                                       size_t len) {
   std::string data(text, len);

--- conflicted
+++ resolved
@@ -3248,11 +3248,7 @@
     }
   }
 
-<<<<<<< HEAD
-  DetectAtropisomerChirality(*res, &conf);
-=======
   Atropisomers::detectAtropisomerChirality(*res, &conf);
->>>>>>> 29b7dddd
 
   // now that atom stereochem has been perceived, the wedging
   // information is no longer needed, so we clear

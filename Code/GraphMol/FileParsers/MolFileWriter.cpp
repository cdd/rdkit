//
//  Copyright (C) 2003-2023 Greg Landrum and other RDKit contributors
//
//   @@ All Rights Reserved @@
//  This file is part of the RDKit.
//  The contents are covered by the terms of the BSD license
//  which is included in the file license.txt, found at the root
//  of the RDKit source tree.
//
//  23/12/2013:
//     V3000 mol block writer contributed by Jan Holst Jensen
//
#include "FileParsers.h"
#include "FileParserUtils.h"
#include "MolSGroupWriting.h"
#include <RDGeneral/Invariant.h>
#include <GraphMol/FileParsers/MolFileStereochem.h>
#include <GraphMol/RDKitQueries.h>
#include <GraphMol/SubstanceGroup.h>
#include <GraphMol/Chirality.h>
#include <GraphMol/Atropisomers.h>
#include <RDGeneral/Ranking.h>
#include <RDGeneral/LocaleSwitcher.h>

#include <vector>
#include <algorithm>
#include <fstream>
#include <iostream>
#include <iomanip>
#include <cstdio>

#include <boost/format.hpp>
#include <boost/dynamic_bitset.hpp>
#include <RDGeneral/BadFileException.h>
#include <GraphMol/SmilesParse/SmilesWrite.h>
#include <GraphMol/SmilesParse/SmartsWrite.h>
#include <GraphMol/Depictor/RDDepictor.h>
#include <GraphMol/GenericGroups/GenericGroups.h>

#include <boost/algorithm/string.hpp>

using namespace RDKit::SGroupWriting;

namespace RDKit {

//*************************************
//
// Every effort has been made to adhere to MDL's standard
// for mol files
//
//*************************************

namespace {

int getQueryBondTopology(const Bond *bond) {
  PRECONDITION(bond, "no bond");
  PRECONDITION(bond->hasQuery(), "no query");
  int res = 0;
  Bond::QUERYBOND_QUERY *qry = bond->getQuery();
  // start by catching combined bond order + bond topology queries

  if (qry->getDescription() == "BondAnd" && !qry->getNegation() &&
      qry->endChildren() - qry->beginChildren() == 2) {
    auto child1 = qry->beginChildren();
    auto child2 = child1 + 1;
    if (((*child1)->getDescription() == "BondInRing") !=
        ((*child2)->getDescription() == "BondInRing")) {
      if ((*child1)->getDescription() != "BondInRing") {
        std::swap(child1, child2);
      }
      qry = child1->get();
    }
  }
  if (qry->getDescription() == "BondInRing") {
    if (qry->getNegation()) {
      res = 2;
    } else {
      res = 1;
    }
  }
  return res;
}

// returns 0 if there's a basic bond-order query
int getQueryBondSymbol(const Bond *bond) {
  PRECONDITION(bond, "no bond");
  PRECONDITION(bond->hasQuery(), "no query");
  int res = 8;

  Bond::QUERYBOND_QUERY *qry = bond->getQuery();
  if (qry->getDescription() == "BondOrder" || getQueryBondTopology(bond)) {
    // trap the simple bond-order query
    res = 0;
  } else {
    // start by catching combined bond order + bond topology queries
    if (qry->getDescription() == "BondAnd" && !qry->getNegation() &&
        qry->endChildren() - qry->beginChildren() == 2) {
      auto child1 = qry->beginChildren();
      auto child2 = child1 + 1;
      if ((*child2)->getDescription() == "BondInRing") {
        qry = child1->get();
      } else if ((*child1)->getDescription() == "BondInRing") {
        qry = child2->get();
      }
    }
    if (qry->getDescription() == "BondOr" && !qry->getNegation()) {
      if (qry->endChildren() - qry->beginChildren() == 2) {
        auto child1 = qry->beginChildren();
        auto child2 = child1 + 1;
        if ((*child1)->getDescription() == "BondOrder" &&
            !(*child1)->getNegation() &&
            (*child2)->getDescription() == "BondOrder" &&
            !(*child2)->getNegation()) {
          // ok, it's a bond query we have a chance of dealing with
          int t1 = static_cast<BOND_EQUALS_QUERY *>(child1->get())->getVal();
          int t2 = static_cast<BOND_EQUALS_QUERY *>(child2->get())->getVal();
          if (t1 > t2) {
            std::swap(t1, t2);
          }
          if (t1 == Bond::SINGLE && t2 == Bond::DOUBLE) {
            res = 5;
          } else if (t1 == Bond::SINGLE && t2 == Bond::AROMATIC) {
            res = 6;
          } else if (t1 == Bond::DOUBLE && t2 == Bond::AROMATIC) {
            res = 7;
          }
        }
      }
    } else if (qry->getDescription() == "SingleOrAromaticBond" &&
               !qry->getNegation()) {
      res = 6;
    } else if (qry->getDescription() == "SingleOrDoubleBond" &&
               !qry->getNegation()) {
      res = 5;
    } else if (qry->getDescription() == "DoubleOrAromaticBond" &&
               !qry->getNegation()) {
      res = 7;
    }
  }
  return res;
}
}  // namespace

const std::string GetMolFileChargeInfo(const RWMol &mol) {
  std::stringstream res;
  std::stringstream chgss;
  std::stringstream radss;
  std::stringstream massdiffss;
  unsigned int nChgs = 0;
  unsigned int nRads = 0;
  unsigned int nMassDiffs = 0;
  for (ROMol::ConstAtomIterator atomIt = mol.beginAtoms();
       atomIt != mol.endAtoms(); ++atomIt) {
    const Atom *atom = *atomIt;
    if (atom->getFormalCharge() != 0) {
      ++nChgs;
      chgss << boost::format(" %3d %3d") % (atom->getIdx() + 1) %
                   atom->getFormalCharge();
      if (nChgs == 8) {
        res << boost::format("M  CHG%3d") % nChgs << chgss.str() << std::endl;
        chgss.str("");
        nChgs = 0;
      }
    }
    unsigned int nRadEs = atom->getNumRadicalElectrons();
    if (nRadEs != 0 && atom->getTotalDegree() != 0) {
      ++nRads;
      if (nRadEs % 2) {
        nRadEs = 2;
      } else {
        nRadEs = 3;  // we use triplets, not singlets:
      }
      radss << boost::format(" %3d %3d") % (atom->getIdx() + 1) % nRadEs;
      if (nRads == 8) {
        res << boost::format("M  RAD%3d") % nRads << radss.str() << std::endl;
        radss.str("");
        nRads = 0;
      }
    }
    if (!atom->hasQuery()) {
      int isotope = atom->getIsotope();
      if (isotope != 0) {
        ++nMassDiffs;
        massdiffss << boost::format(" %3d %3d") % (atom->getIdx() + 1) %
                          isotope;
        if (nMassDiffs == 8) {
          res << boost::format("M  ISO%3d") % nMassDiffs << massdiffss.str()
              << std::endl;
          massdiffss.str("");
          nMassDiffs = 0;
        }
      }
    }
  }
  if (nChgs) {
    res << boost::format("M  CHG%3d") % nChgs << chgss.str() << std::endl;
  }
  if (nRads) {
    res << boost::format("M  RAD%3d") % nRads << radss.str() << std::endl;
  }
  if (nMassDiffs) {
    res << boost::format("M  ISO%3d") % nMassDiffs << massdiffss.str()
        << std::endl;
  }
  return res.str();
}

bool hasComplexQuery(const Atom *atom) {
  PRECONDITION(atom, "bad atom");
  bool res = false;
  if (atom->hasQuery()) {
    res = true;
    // counter examples:
    //  1) atomic number
    //  2) the smarts parser inserts AtomAnd queries
    //     for "C" or "c":
    //
    std::string descr = atom->getQuery()->getDescription();
    if (descr == "AtomAtomicNum") {
      res = false;
    } else if (descr == "AtomAnd") {
      if ((*atom->getQuery()->beginChildren())->getDescription() ==
          "AtomAtomicNum") {
        res = false;
      }
    }
  }
  return res;
}

const std::string GetMolFileQueryInfo(
    const RWMol &mol, const boost::dynamic_bitset<> &queryListAtoms) {
  std::stringstream ss;
  boost::dynamic_bitset<> listQs(mol.getNumAtoms());
  for (const auto atom : mol.atoms()) {
    if (isAtomListQuery(atom) && !queryListAtoms[atom->getIdx()]) {
      listQs.set(atom->getIdx());
    }
  }
  for (const auto atom : mol.atoms()) {
    bool wrote_query = false;
    if (!listQs[atom->getIdx()] && !queryListAtoms[atom->getIdx()] &&
        hasComplexQuery(atom)) {
      std::string sma =
          SmartsWrite::GetAtomSmarts(static_cast<const QueryAtom *>(atom));
      ss << "V  " << std::setw(3) << atom->getIdx() + 1 << " " << sma
         << std::endl;
      wrote_query = true;
    }
    std::string molFileValue;
    if (!wrote_query &&
        atom->getPropIfPresent(common_properties::molFileValue, molFileValue)) {
      ss << "V  " << std::setw(3) << atom->getIdx() + 1 << " " << molFileValue
         << std::endl;
    }
  }
  for (const auto atom : mol.atoms()) {
    if (listQs[atom->getIdx()]) {
      INT_VECT vals;
      getAtomListQueryVals(atom->getQuery(), vals);
      ss << "M  ALS " << std::setw(3) << atom->getIdx() + 1 << " ";
      ss << std::setw(2) << vals.size();
      if (atom->getQuery()->getNegation()) {
        ss << " T ";
      } else {
        ss << " F ";
      }
      for (auto val : vals) {
        ss << std::setw(4) << std::left
           << (PeriodicTable::getTable()->getElementSymbol(val));
      }
      ss << "\n";
    }
  }
  return ss.str();
}

const std::string GetMolFileRGroupInfo(const RWMol &mol) {
  std::stringstream ss;
  unsigned int nEntries = 0;
  for (ROMol::ConstAtomIterator atomIt = mol.beginAtoms();
       atomIt != mol.endAtoms(); ++atomIt) {
    unsigned int lbl;
    if ((*atomIt)->getPropIfPresent(common_properties::_MolFileRLabel, lbl)) {
      ss << " " << std::setw(3) << (*atomIt)->getIdx() + 1 << " "
         << std::setw(3) << lbl;
      ++nEntries;
    }
  }
  std::stringstream ss2;
  if (nEntries) {
    ss2 << "M  RGP" << std::setw(3) << nEntries << ss.str() << std::endl;
  }
  return ss2.str();
}

const std::string GetMolFileAliasInfo(const RWMol &mol) {
  std::stringstream ss;
  for (ROMol::ConstAtomIterator atomIt = mol.beginAtoms();
       atomIt != mol.endAtoms(); ++atomIt) {
    std::string lbl;
    if ((*atomIt)->getPropIfPresent(common_properties::molFileAlias, lbl)) {
      if (!lbl.empty()) {
        ss << "A  " << std::setw(3) << (*atomIt)->getIdx() + 1 << "\n"
           << lbl << "\n";
      }
    }
  }
  return ss.str();
}

const std::string GetMolFilePXAInfo(const RWMol &mol) {
  std::string res;
  for (const auto atom : mol.atoms()) {
    if (atom->hasProp("_MolFile_PXA")) {
      res +=
          boost::str(boost::format("M  PXA % 3d%s\n") % (atom->getIdx() + 1) %
                     atom->getProp<std::string>("_MolFile_PXA"));
    }
  }
  return res;
}
const std::string GetMolFileZBOInfo(const RWMol &mol) {
  std::stringstream res;
  std::stringstream ss;
  unsigned int nEntries = 0;
  boost::dynamic_bitset<> atomsAffected(mol.getNumAtoms(), 0);
  for (ROMol::ConstBondIterator bondIt = mol.beginBonds();
       bondIt != mol.endBonds(); ++bondIt) {
    if ((*bondIt)->getBondType() == Bond::ZERO) {
      ++nEntries;
      ss << " " << std::setw(3) << (*bondIt)->getIdx() + 1 << " "
         << std::setw(3) << 0;
      if (nEntries == 8) {
        res << "M  ZBO" << std::setw(3) << nEntries << ss.str() << std::endl;
        nEntries = 0;
        ss.str("");
      }
      atomsAffected[(*bondIt)->getBeginAtomIdx()] = 1;
      atomsAffected[(*bondIt)->getEndAtomIdx()] = 1;
    }
  }
  if (nEntries) {
    res << "M  ZBO" << std::setw(3) << nEntries << ss.str() << std::endl;
  }
  if (atomsAffected.count()) {
    std::stringstream hydss;
    unsigned int nhyd = 0;
    std::stringstream zchss;
    unsigned int nzch = 0;
    for (unsigned int i = 0; i < mol.getNumAtoms(); ++i) {
      if (!atomsAffected[i]) {
        continue;
      }
      const Atom *atom = mol.getAtomWithIdx(i);
      nhyd++;
      hydss << boost::format(" %3d %3d") % (atom->getIdx() + 1) %
                   atom->getTotalNumHs();
      if (nhyd == 8) {
        res << boost::format("M  HYD%3d") % nhyd << hydss.str() << std::endl;
        hydss.str("");
        nhyd = 0;
      }
      if (atom->getFormalCharge()) {
        nzch++;
        zchss << boost::format(" %3d %3d") % (atom->getIdx() + 1) %
                     atom->getFormalCharge();
        if (nzch == 8) {
          res << boost::format("M  ZCH%3d") % nzch << zchss.str() << std::endl;
          zchss.str("");
          nzch = 0;
        }
      }
    }
    if (nhyd) {
      res << boost::format("M  HYD%3d") % nhyd << hydss.str() << std::endl;
    }
    if (nzch) {
      res << boost::format("M  ZCH%3d") % nzch << zchss.str() << std::endl;
    }
  }
  return res.str();
}

const std::string AtomGetMolFileSymbol(
    const Atom *atom, bool padWithSpaces,
    boost::dynamic_bitset<> &queryListAtoms) {
  PRECONDITION(atom, "");

  std::string res;
  if (atom->hasProp(common_properties::_MolFileRLabel)) {
    res = "R#";
    //    } else if(!atom->hasQuery() && atom->getAtomicNum()){
  } else if (atom->getAtomicNum()) {
    res = atom->getSymbol();
  } else {
    if (!atom->hasProp(common_properties::dummyLabel)) {
      if (atom->hasQuery() &&
          (atom->getQuery()->getTypeLabel() == "A" ||
           (atom->getQuery()->getNegation() &&
            atom->getQuery()->getDescription() == "AtomAtomicNum" &&
            static_cast<ATOM_EQUALS_QUERY *>(atom->getQuery())->getVal() ==
                1))) {
        res = "A";
        queryListAtoms.set(atom->getIdx());
      } else if (atom->hasQuery() &&
                 (atom->getQuery()->getTypeLabel() == "Q" ||
                  (atom->getQuery()->getNegation() &&
                   atom->getQuery()->getDescription() == "AtomOr" &&
                   atom->getQuery()->endChildren() -
                           atom->getQuery()->beginChildren() ==
                       2 &&
                   (*atom->getQuery()->beginChildren())->getDescription() ==
                       "AtomAtomicNum" &&
                   static_cast<ATOM_EQUALS_QUERY *>(
                       (*atom->getQuery()->beginChildren()).get())
                           ->getVal() == 6 &&
                   (*++(atom->getQuery()->beginChildren()))->getDescription() ==
                       "AtomAtomicNum" &&
                   static_cast<ATOM_EQUALS_QUERY *>(
                       (*++(atom->getQuery()->beginChildren())).get())
                           ->getVal() == 1))) {
        res = "Q";
        queryListAtoms.set(atom->getIdx());
      } else if (atom->hasQuery() && atom->getQuery()->getTypeLabel() == "X") {
        res = "X";
        queryListAtoms.set(atom->getIdx());
      } else if (atom->hasQuery() && atom->getQuery()->getTypeLabel() == "M") {
        res = "M";
        queryListAtoms.set(atom->getIdx());
      } else if (atom->hasQuery() && atom->getQuery()->getTypeLabel() == "AH") {
        res = "AH";
        queryListAtoms.set(atom->getIdx());
      } else if (atom->hasQuery() && atom->getQuery()->getTypeLabel() == "QH") {
        res = "QH";
        queryListAtoms.set(atom->getIdx());
      } else if (atom->hasQuery() && atom->getQuery()->getTypeLabel() == "XH") {
        res = "XH";
        queryListAtoms.set(atom->getIdx());
      } else if (atom->hasQuery() && atom->getQuery()->getTypeLabel() == "MH") {
        res = "MH";
        queryListAtoms.set(atom->getIdx());
      } else if (hasComplexQuery(atom)) {
        if (isAtomListQuery(atom)) {
          res = "L";
        } else {
          res = "*";
        }
      } else {
        res = "R";
      }
    } else {
      std::string symb;
      atom->getProp(common_properties::dummyLabel, symb);
      if (symb == "*") {
        res = "R";
      } else if (symb == "X") {
        res = "R";
      } else if (symb == "Xa") {
        res = "R1";
      } else if (symb == "Xb") {
        res = "R2";
      } else if (symb == "Xc") {
        res = "R3";
      } else if (symb == "Xd") {
        res = "R4";
      } else if (symb == "Xf") {
        res = "R5";
      } else if (symb == "Xg") {
        res = "R6";
      } else if (symb == "Xh") {
        res = "R7";
      } else if (symb == "Xi") {
        res = "R8";
      } else if (symb == "Xj") {
        res = "R9";
      } else {
        res = symb;
      }
    }
  }
  // pad the end with spaces
  if (padWithSpaces) {
    while (res.size() < 3) {
      res += " ";
    }
  }
  return res;
}

namespace {
unsigned int getAtomParityFlag(const Atom *atom, const Conformer *conf) {
  PRECONDITION(atom, "bad atom");
  PRECONDITION(conf, "bad conformer");
  if (!conf->is3D() ||
      !(atom->getDegree() >= 3 && atom->getTotalDegree() == 4)) {
    return 0;
  }

  const ROMol &mol = atom->getOwningMol();
  RDGeom::Point3D pos = conf->getAtomPos(atom->getIdx());
  std::vector<std::pair<unsigned int, RDGeom::Point3D>> vs;
  ROMol::ADJ_ITER nbrIdx, endNbrs;
  boost::tie(nbrIdx, endNbrs) = mol.getAtomNeighbors(atom);
  while (nbrIdx != endNbrs) {
    const Atom *at = mol.getAtomWithIdx(*nbrIdx);
    unsigned int idx = at->getIdx();
    RDGeom::Point3D v = conf->getAtomPos(idx);
    v -= pos;
    if (at->getAtomicNum() == 1) {
      idx += mol.getNumAtoms();
    }
    vs.emplace_back(idx, v);
    ++nbrIdx;
  }
  std::sort(vs.begin(), vs.end(), Rankers::pairLess);
  double vol;
  if (vs.size() == 4) {
    vol = vs[0].second.crossProduct(vs[1].second).dotProduct(vs[3].second);
  } else {
    vol = -vs[0].second.crossProduct(vs[1].second).dotProduct(vs[2].second);
  }
  if (vol < 0) {
    return 2;
  } else if (vol > 0) {
    return 1;
  }
  return 0;
}
}  // namespace

bool hasNonDefaultValence(const Atom *atom) {
  if (atom->getNumRadicalElectrons() != 0) {
    return true;
  }
  // for queries and atoms which don't have computed properties, the answer is
  // always no:
  if (atom->hasQuery() || atom->needsUpdatePropertyCache()) {
    return false;
  }

  if (atom->getAtomicNum() == 1 ||
      SmilesWrite ::inOrganicSubset(atom->getAtomicNum())) {
    // for the ones we "know", we may have to specify the valence if it's
    // not the default value
    return atom->getNoImplicit() &&
           (atom->getExplicitValence() !=
            PeriodicTable::getTable()->getDefaultValence(atom->getAtomicNum()));
  }
  return true;
}

void GetMolFileAtomProperties(const Atom *atom, const Conformer *conf,
                              int &totValence, int &atomMapNumber,
                              unsigned int &parityFlag, double &x, double &y,
                              double &z) {
  PRECONDITION(atom, "");
  totValence = 0;
  atomMapNumber = 0;
  parityFlag = 0;
  x = y = z = 0.0;

  if (!atom->getPropIfPresent(common_properties::molAtomMapNumber,
                              atomMapNumber)) {
    // XXX FIX ME->should we fail here? previously we would not assign
    // the atomMapNumber if it didn't exist which could result in garbage
    //  values.
    atomMapNumber = 0;
  }

  if (conf) {
    const RDGeom::Point3D pos = conf->getAtomPos(atom->getIdx());
    x = pos.x;
    y = pos.y;
    z = pos.z;
    if (conf->is3D() && atom->getChiralTag() != Atom::CHI_UNSPECIFIED &&
        atom->getChiralTag() != Atom::CHI_OTHER && atom->getDegree() >= 3 &&
        atom->getTotalDegree() == 4) {
      parityFlag = getAtomParityFlag(atom, conf);
    }
  }
  if (hasNonDefaultValence(atom)) {
    if (atom->getTotalDegree() == 0) {
      // Specify zero valence for elements/metals without neighbors
      // or hydrogens (degree 0) instead of writing them as radicals.
      totValence = 15;
    } else {
      // write the total valence for other atoms
      totValence = atom->getTotalValence() % 15;
    }
  }
}

const std::string GetMolFileAtomLine(const Atom *atom, const Conformer *conf,
                                     boost::dynamic_bitset<> &queryListAtoms) {
  PRECONDITION(atom, "");
  std::string res;
  int totValence, atomMapNumber;
  unsigned int parityFlag;
  double x, y, z;
  GetMolFileAtomProperties(atom, conf, totValence, atomMapNumber, parityFlag, x,
                           y, z);

  int massDiff, chg, stereoCare, hCount, rxnComponentType, rxnComponentNumber,
      inversionFlag, exactChangeFlag;
  massDiff = 0;
  chg = 0;
  stereoCare = 0;
  hCount = 0;
  rxnComponentType = 0;
  rxnComponentNumber = 0;
  inversionFlag = 0;
  exactChangeFlag = 0;

  atom->getPropIfPresent(common_properties::molRxnRole, rxnComponentType);
  atom->getPropIfPresent(common_properties::molRxnComponent,
                         rxnComponentNumber);

  std::string symbol = AtomGetMolFileSymbol(atom, true, queryListAtoms);
#if 0
  const boost::format fmter(
      "%10.4f%10.4f%10.4f %3s%2d%3d%3d%3d%3d%3d  0%3d%3d%3d%3d%3d");
  std::stringstream ss;
  ss << boost::format(fmter) % x % y % z % symbol.c_str() % massDiff % chg %
            parityFlag % hCount % stereoCare % totValence % rxnComponentType %
            rxnComponentNumber % atomMapNumber % inversionFlag %
            exactChangeFlag;
  res += ss.str();
#else
  // it feels ugly to use snprintf instead of boost::format, but at least of the
  // time of this writing (with boost 1.55), the snprintf version runs in 20% of
  // the time.
  char dest[128];
#ifndef _MSC_VER
  snprintf(dest, 128,
           "%10.4f%10.4f%10.4f %3s%2d%3d%3d%3d%3d%3d  0%3d%3d%3d%3d%3d", x, y,
           z, symbol.c_str(), massDiff, chg, parityFlag, hCount, stereoCare,
           totValence, rxnComponentType, rxnComponentNumber, atomMapNumber,
           inversionFlag, exactChangeFlag);
#else
  // ok, technically we should be being more careful about this, but given that
  // the format string makes it impossible for this to overflow, I think we're
  // safe. I just used the snprintf above to prevent linters from complaining
  // about use of sprintf
  sprintf_s(dest, 128,
            "%10.4f%10.4f%10.4f %3s%2d%3d%3d%3d%3d%3d  0%3d%3d%3d%3d%3d", x, y,
            z, symbol.c_str(), massDiff, chg, parityFlag, hCount, stereoCare,
            totValence, rxnComponentType, rxnComponentNumber, atomMapNumber,
            inversionFlag, exactChangeFlag);

#endif
  res += dest;
#endif
  return res;
};

namespace {
/*
  If a molecule contains dative bonds the V2000 format should not
  be used as it doesn't support dative bonds. If a dative bond is
  detected while writing a V2000 molfile the RequiresV3000Exception
  is thrown and the V2000 writer will redo the export in V3000 format.

  This is arguably a rather brute-force way of detecting the proper output
  format, but the only alternatives I (Jan Holst Jensen) had in mind were:

    1) Check all bond types before output. Slow and would affect all
       V2000 exports.
    2) Maintain a reference count of dative bonds in molecule. Complex
       and error-prone.
*/
class RequiresV3000Exception : public std::runtime_error {
 public:
  explicit RequiresV3000Exception()
      : std::runtime_error("RequiresV3000Exception"){};
};
}  // namespace

int BondGetMolFileSymbol(const Bond *bond) {
  PRECONDITION(bond, "");
  // FIX: should eventually recognize queries
  int res = 0;
  if (bond->hasQuery()) {
    res = getQueryBondSymbol(bond);
  }
  if (!res) {
    switch (bond->getBondType()) {
      case Bond::SINGLE:
        if (bond->getIsAromatic()) {
          res = 4;
        } else {
          res = 1;
        }
        break;
      case Bond::DOUBLE:
        if (bond->getIsAromatic()) {
          res = 4;
        } else {
          res = 2;
        }
        break;
      case Bond::TRIPLE:
        res = 3;
        break;
      case Bond::AROMATIC:
        res = 4;
        break;
      case Bond::ZERO:
        res = 1;
        break;
      case Bond::DATIVE:
        // Dative bonds requires V3000 format. Throw special exception to
        // force output to be re-done in V3000.
        throw RequiresV3000Exception();
      default:
        break;
    }
  }
  return res;
  // return res.c_str();
}

<<<<<<< HEAD
const std::string GetMolFileBondLine(const Bond *bond,
                                     const INT_MAP_INT &wedgeBonds,
                                     const Conformer *conf) {
=======
const std::string GetMolFileBondLine(
    const Bond *bond,
    const std::map<int, std::unique_ptr<Chirality::WedgeInfoBase>> &wedgeBonds,
    const Conformer *conf) {
>>>>>>> 22bfe0fe
  PRECONDITION(bond, "");

  int dirCode;
  bool reverse;
  RDKit::Chirality::GetMolFileBondStereoInfo(bond, wedgeBonds, conf, dirCode,
                                             reverse);
  int symbol = BondGetMolFileSymbol(bond);

  std::stringstream ss;
  if (reverse) {
    // switch the begin and end atoms on the bond line
    ss << std::setw(3) << bond->getEndAtomIdx() + 1;
    ss << std::setw(3) << bond->getBeginAtomIdx() + 1;
  } else {
    ss << std::setw(3) << bond->getBeginAtomIdx() + 1;
    ss << std::setw(3) << bond->getEndAtomIdx() + 1;
  }
  ss << std::setw(3) << symbol;
  ss << " " << std::setw(2) << dirCode;

  if (bond->hasQuery()) {
    int topol = getQueryBondTopology(bond);
    if (topol) {
      ss << " " << std::setw(2) << 0 << " " << std::setw(2) << topol;
    }
  }

  return ss.str();
}

const std::string GetV3000MolFileAtomLine(
    const Atom *atom, const Conformer *conf,
    boost::dynamic_bitset<> &queryListAtoms) {
  PRECONDITION(atom, "");
  int totValence, atomMapNumber;
  unsigned int parityFlag;
  double x, y, z;
  GetMolFileAtomProperties(atom, conf, totValence, atomMapNumber, parityFlag, x,
                           y, z);

  std::stringstream ss;
  ss << "M  V30 " << atom->getIdx() + 1;

  std::string symbol = AtomGetMolFileSymbol(atom, false, queryListAtoms);
  if (!isAtomListQuery(atom) || queryListAtoms[atom->getIdx()]) {
    ss << " " << symbol;
  } else {
    INT_VECT vals;
    getAtomListQueryVals(atom->getQuery(), vals);
    if (atom->getQuery()->getNegation()) {
      ss << " "
         << "\"NOT";
    }
    ss << " [";
    for (unsigned int i = 0; i < vals.size(); ++i) {
      if (i != 0) {
        ss << ",";
      }
      ss << PeriodicTable::getTable()->getElementSymbol(vals[i]);
    }
    ss << "]";
    if (atom->getQuery()->getNegation()) {
      ss << "\"";
    }
  }

  ss << std::fixed << " " << x << " " << y << " " << z << std::defaultfloat;
  ss << " " << atomMapNumber;

  // Extra atom properties.
  int chg = atom->getFormalCharge();
  int isotope = atom->getIsotope();
  if (parityFlag != 0) {
    ss << " CFG=" << parityFlag;
  }
  if (chg != 0) {
    ss << " CHG=" << chg;
  }
  if (isotope != 0) {
    // the documentation for V3000 CTABs says that this should contain the
    // "absolute atomic weight" (whatever that means).
    // Online examples seem to have integer (isotope) values and Marvin won't
    // even read something that has a float.
    // We'll go with the int.
    int mass = static_cast<int>(std::round(atom->getMass()));
    // dummies may have an isotope set but they always have a mass of zero:
    if (!mass) {
      mass = isotope;
    }
    ss << " MASS=" << mass;
  }

  unsigned int nRadEs = atom->getNumRadicalElectrons();
  if (nRadEs != 0 && atom->getTotalDegree() != 0) {
    if (nRadEs % 2) {
      nRadEs = 2;
    } else {
      nRadEs = 3;  // we use triplets, not singlets:
    }
    ss << " RAD=" << nRadEs;
  }

  if (totValence != 0) {
    if (totValence == 15) {
      ss << " VAL=-1";
    } else {
      ss << " VAL=" << totValence;
    }
  }
  if (symbol == "R#") {
    unsigned int rLabel = 1;
    atom->getPropIfPresent(common_properties::_MolFileRLabel, rLabel);
    ss << " RGROUPS=(1 " << rLabel << ")";
  }

  {
    int iprop;
    if (atom->getPropIfPresent(common_properties::molAttachOrder, iprop) &&
        iprop) {
      ss << " ATTCHORD=" << iprop;
    }
    if (atom->getPropIfPresent(common_properties::molAttachPoint, iprop) &&
        iprop) {
      ss << " ATTCHPT=" << iprop;
    }
    if (atom->getPropIfPresent(common_properties::molAtomSeqId, iprop) &&
        iprop) {
      ss << " SEQID=" << iprop;
    }
    if (atom->getPropIfPresent(common_properties::molRxnExactChange, iprop) &&
        iprop) {
      ss << " EXACHG=" << iprop;
    }
    if (atom->getPropIfPresent(common_properties::molInversionFlag, iprop) &&
        iprop) {
      if (iprop == 1 || iprop == 2) {
        ss << " INVRET=" << iprop;
      }
    }
    if (atom->getPropIfPresent(common_properties::molStereoCare, iprop) &&
        iprop) {
      ss << " STBOX=" << iprop;
    }
    if (atom->getPropIfPresent(common_properties::molSubstCount, iprop) &&
        iprop) {
      ss << " SUBST=" << iprop;
    }
  }
  {
    std::string sprop;
    if (atom->getPropIfPresent(common_properties::molAtomClass, sprop)) {
      ss << " CLASS=" << sprop;
    }
  }
  // HCOUNT - *query* hydrogen count. Not written by this writer.

  return ss.str();
};

int GetV3000BondCode(const Bond *bond) {
  // JHJ: As far as I can tell, the V3000 bond codes are the same as for V2000.
  //      Except: The dative bond type is only supported in V3000.
  PRECONDITION(bond, "");
  int res = 0;
  // FIX: should eventually recognize queries
  if (bond->hasQuery()) {
    res = getQueryBondSymbol(bond);
  }
  if (!res) {
    switch (bond->getBondType()) {
      case Bond::SINGLE:
        if (bond->getIsAromatic()) {
          res = 4;
        } else {
          res = 1;
        }
        break;
      case Bond::DOUBLE:
        if (bond->getIsAromatic()) {
          res = 4;
        } else {
          res = 2;
        }
        break;
      case Bond::TRIPLE:
        res = 3;
        break;
      case Bond::AROMATIC:
        res = 4;
        break;
      case Bond::DATIVE:
        res = 9;
        break;
      case Bond::HYDROGEN:
        res = 10;
        break;
      default:
        res = 0;
        break;
    }
  }
  return res;
}

int BondStereoCodeV2000ToV3000(int dirCode) {
  // The Any bond configuration (code 4 in v2000 ctabs) seems to be missing
  switch (dirCode) {
    case 0:
      return 0;
    case 1:
      return 1;  // V2000 Up       => Up.
    case 3:
      return 2;  // V2000 Unknown  => Either.
    case 4:
      return 2;  // V2000 Any      => Either.
    case 6:
      return 3;  // V2000 Down     => Down.
    default:
      return 0;
  }
}

namespace {
void createSMARTSQSubstanceGroups(ROMol &mol) {
  auto isRedundantQuery = [](const auto query) {
    if (query->getDescription() == "AtomAnd" &&
        (query->endChildren() - query->beginChildren() == 2) &&
        (*query->beginChildren())->getDescription() == "AtomAtomicNum" &&
        !(*query->beginChildren())->getNegation() &&
        !(*(query->beginChildren() + 1))->getNegation() &&
        ((*(query->beginChildren() + 1))->getDescription() == "AtomIsotope" ||
         (*(query->beginChildren() + 1))->getDescription() ==
             "AtomFormalCharge")) {
      return true;
    }
    return false;
  };
  for (const auto atom : mol.atoms()) {
    if (atom->hasQuery()) {
      std::string sma;

      if (!atom->getPropIfPresent(common_properties::MRV_SMA, sma) &&
          !isAtomListQuery(atom) &&
          atom->getQuery()->getDescription() != "AtomNull" &&
          // we may want to re-think this next one.
          // including AtomType queries will result in an entry
          // for every atom that comes from SMARTS, and I don't think
          // we want that.
          !boost::starts_with(atom->getQuery()->getDescription(), "AtomType") &&
          !boost::starts_with(atom->getQuery()->getDescription(),
                              "AtomAtomicNum") &&
          !isRedundantQuery(atom->getQuery())) {
        sma = SmartsWrite::GetAtomSmarts(static_cast<const QueryAtom *>(atom));
      }
      if (!sma.empty()) {
        SubstanceGroup sg(&mol, "DAT");
        sg.setProp("QUERYTYPE", "SMARTSQ");
        sg.setProp("QUERYOP", "=");
        std::vector<std::string> dataFields{sma};
        sg.setProp("DATAFIELDS", dataFields);
        sg.addAtomWithIdx(atom->getIdx());
        addSubstanceGroup(mol, sg);
      }
    }
  }
}
}  // namespace
namespace FileParserUtils {
void moveAdditionalPropertiesToSGroups(RWMol &mol) {
  GenericGroups::convertGenericQueriesToSubstanceGroups(mol);
  createSMARTSQSubstanceGroups(mol);
}
}  // namespace FileParserUtils
const std::string GetV3000MolFileBondLine(
    const Bond *bond,
    const std::map<int, std::unique_ptr<Chirality::WedgeInfoBase>> &wedgeBonds,
    const Conformer *conf) {
  PRECONDITION(bond, "");

  int dirCode;
  bool reverse;
  RDKit::Chirality::GetMolFileBondStereoInfo(bond, wedgeBonds, conf, dirCode,
                                             reverse);

  std::stringstream ss;
  ss << "M  V30 " << bond->getIdx() + 1;
  ss << " " << GetV3000BondCode(bond);
  if (reverse) {
    // switch the begin and end atoms on the bond line
    ss << " " << bond->getEndAtomIdx() + 1;
    ss << " " << bond->getBeginAtomIdx() + 1;
  } else {
    ss << " " << bond->getBeginAtomIdx() + 1;
    ss << " " << bond->getEndAtomIdx() + 1;
  }
  if (dirCode != 0) {
    ss << " CFG=" << BondStereoCodeV2000ToV3000(dirCode);
  }
  if (bond->hasQuery()) {
    int topol = getQueryBondTopology(bond);
    if (topol) {
      ss << " TOPO=" << topol;
    }
  }

  {
    int iprop;
    if (bond->getPropIfPresent(common_properties::molReactStatus, iprop) &&
        iprop) {
      ss << " RXCTR=" << iprop;
    }
  }

  {
    std::string sprop;
    if (bond->getPropIfPresent(common_properties::molStereoCare, sprop) &&
        sprop != "0") {
      ss << " STBOX=" << sprop;
    }
    if (bond->getPropIfPresent(common_properties::_MolFileBondEndPts, sprop) &&
        sprop != "0") {
      ss << " ENDPTS=" << sprop;
    }
    if (bond->getPropIfPresent(common_properties::_MolFileBondAttach, sprop) &&
        sprop != "0") {
      ss << " ATTACH=" << sprop;
    }
  }

  return ss.str();
}

void appendEnhancedStereoGroups(
    std::string &res, const RWMol &tmol,
    std::map<int, std::unique_ptr<Chirality::WedgeInfoBase>> &wedgeBonds) {
  if (!tmol.getStereoGroups().empty()) {
    auto stereo_groups = tmol.getStereoGroups();
    assignStereoGroupIds(stereo_groups);
    res += "M  V30 BEGIN COLLECTION\n";
    for (auto &&group : stereo_groups) {
      res += "M  V30 MDLV30/";
      switch (group.getGroupType()) {
        case RDKit::StereoGroupType::STEREO_ABSOLUTE:
          res += "STEABS";
          break;
        case RDKit::StereoGroupType::STEREO_OR:
          res += "STEREL";
          res += std::to_string(group.getWriteId());
          break;
        case RDKit::StereoGroupType::STEREO_AND:
          res += "STERAC";
          res += std::to_string(group.getWriteId());
          break;
      }
      res += " ATOMS=(";

      std::vector<unsigned int> atomIds;
<<<<<<< HEAD
      Atropisomers::getAllAtomIdsForStereoGroup(tmol, group, atomIds);
=======
      Atropisomers::getAllAtomIdsForStereoGroup(tmol, group, atomIds,
                                                wedgeBonds);
>>>>>>> 22bfe0fe

      res += std::to_string(atomIds.size());
      for (auto &&atom : atomIds) {
        res += ' ';
        // atoms are 1 indexed in molfiles
        res += std::to_string(atom + 1);
      }

      res += ")\n";
    }
    res += "M  V30 END COLLECTION\n";
  }
}
namespace FileParserUtils {
std::string getV3000CTAB(const ROMol &tmol, int confId) {
  auto nAtoms = tmol.getNumAtoms();
  auto nBonds = tmol.getNumBonds();
  const auto &sgroups = getSubstanceGroups(tmol);
  auto nSGroups = sgroups.size();

  unsigned chiralFlag = 0;
  tmol.getPropIfPresent(common_properties::_MolFileChiralFlag, chiralFlag);

  const Conformer *conf = nullptr;
  if (confId >= 0 || tmol.getNumConformers()) {
    conf = &(tmol.getConformer(confId));
  }

  std::string res = "M  V30 BEGIN CTAB\n";
  std::stringstream ss;
  int num3DConstraints = 0;  //< not implemented
  ss << "M  V30 COUNTS " << nAtoms << " " << nBonds << " " << nSGroups << " "
     << num3DConstraints << " " << chiralFlag << "\n";

  res += ss.str();

  boost::dynamic_bitset<> queryListAtoms(tmol.getNumAtoms());
  res += "M  V30 BEGIN ATOM\n";
  for (ROMol::ConstAtomIterator atomIt = tmol.beginAtoms();
       atomIt != tmol.endAtoms(); ++atomIt) {
    res += GetV3000MolFileAtomLine(*atomIt, conf, queryListAtoms);
    res += "\n";
  }
  res += "M  V30 END ATOM\n";

  auto wedgeBonds = Chirality::pickBondsToWedge(tmol, nullptr, conf);
  if (tmol.getNumBonds()) {
    res += "M  V30 BEGIN BOND\n";

<<<<<<< HEAD
    INT_MAP_INT wedgeBonds = Chirality::pickBondsToWedge(tmol);
    if (conf) {
      Atropisomers::wedgeBondsFromAtropisomers(tmol, conf, wedgeBonds);
    }

=======
>>>>>>> 22bfe0fe
    for (ROMol::ConstBondIterator bondIt = tmol.beginBonds();
         bondIt != tmol.endBonds(); ++bondIt) {
      res += GetV3000MolFileBondLine(*bondIt, wedgeBonds, conf);
      res += "\n";
    }
    res += "M  V30 END BOND\n";
  }

  if (nSGroups > 0) {
    res += "M  V30 BEGIN SGROUP\n";
    unsigned int idx = 0;
    for (const auto &sgroup : sgroups) {
      res += GetV3000MolFileSGroupLines(++idx, sgroup);
    }
    res += "M  V30 END SGROUP\n";
  }

  if (tmol.hasProp(common_properties::molFileLinkNodes)) {
    auto pval = tmol.getProp<std::string>(common_properties::molFileLinkNodes);

    std::vector<std::string> linknodes;
    boost::split(linknodes, pval, boost::is_any_of("|"));
    for (const auto &linknode : linknodes) {
      res += "M  V30 LINKNODE " + linknode + "\n";
    }
  }
  appendEnhancedStereoGroups(res, tmol, wedgeBonds);

  res += "M  V30 END CTAB\n";
  return res;
}
}  // namespace FileParserUtils
//------------------------------------------------
//
//  gets a mol block as a string
//
//------------------------------------------------
std::string outputMolToMolBlock(const RWMol &tmol, int confId,
                                bool forceV3000) {
  std::string res;
  bool isV3000;
  unsigned int nAtoms, nBonds, nLists, chiralFlag, nsText, nRxnComponents;
  unsigned int nReactants, nProducts, nIntermediates;
  nAtoms = tmol.getNumAtoms();
  nBonds = tmol.getNumBonds();
  nLists = 0;

  const auto &sgroups = getSubstanceGroups(tmol);
  unsigned int nSGroups = sgroups.size();

  chiralFlag = 0;
  nsText = 0;
  nRxnComponents = 0;
  nReactants = 0;
  nProducts = 0;
  nIntermediates = 0;

  tmol.getPropIfPresent(common_properties::_MolFileChiralFlag, chiralFlag);

  const Conformer *conf;
  if (confId < 0 && tmol.getNumConformers() == 0) {
    conf = nullptr;
  } else {
    conf = &(tmol.getConformer(confId));
  }

  std::string text;
  if (tmol.getPropIfPresent(common_properties::_Name, text)) {
    res += text;
  }
  res += "\n";

  // info
  if (tmol.getPropIfPresent(common_properties::MolFileInfo, text)) {
    res += text;
  } else {
    std::stringstream ss;
    ss << "  " << std::setw(8) << "RDKit";
    ss << std::setw(10) << "";
    if (conf) {
      if (conf->is3D()) {
        ss << "3D";
      } else {
        ss << common_properties::TWOD;
      }
    }
    res += ss.str();
  }
  res += "\n";
  // comments
  if (tmol.getPropIfPresent(common_properties::MolFileComments, text)) {
    res += text;
  }
  res += "\n";

  isV3000 = forceV3000 || nAtoms > 999 || nBonds > 999 || nSGroups > 999 ||
            !tmol.getStereoGroups().empty();

  // the counts line:
  std::stringstream ss;
  if (isV3000) {
    // All counts in the V3000 info line should be 0
    ss << std::setw(3) << 0;
    ss << std::setw(3) << 0;
    ss << std::setw(3) << 0;
    ss << std::setw(3) << 0;
    ss << std::setw(3) << 0;
    ss << std::setw(3) << 0;
    ss << std::setw(3) << 0;
    ss << std::setw(3) << 0;
    ss << std::setw(3) << 0;
    ss << std::setw(3) << 0;
    ss << "999 V3000\n";
  } else {
    ss << std::setw(3) << nAtoms;
    ss << std::setw(3) << nBonds;
    ss << std::setw(3) << nLists;
    ss << std::setw(3) << nSGroups;
    ss << std::setw(3) << chiralFlag;
    ss << std::setw(3) << nsText;
    ss << std::setw(3) << nRxnComponents;
    ss << std::setw(3) << nReactants;
    ss << std::setw(3) << nProducts;
    ss << std::setw(3) << nIntermediates;
    ss << "999 V2000\n";
  }
  res += ss.str();

  boost::dynamic_bitset<> queryListAtoms(tmol.getNumAtoms());
  if (!isV3000) {
    // V2000 output.
    for (ROMol::ConstAtomIterator atomIt = tmol.beginAtoms();
         atomIt != tmol.endAtoms(); ++atomIt) {
      res += GetMolFileAtomLine(*atomIt, conf, queryListAtoms);
      res += "\n";
    }

<<<<<<< HEAD
    INT_MAP_INT wedgeBonds = Chirality::pickBondsToWedge(tmol);

    if (conf) {
      Atropisomers::wedgeBondsFromAtropisomers(tmol, conf, wedgeBonds);
    }
=======
    auto wedgeBonds = Chirality::pickBondsToWedge(tmol, nullptr, conf);
>>>>>>> 22bfe0fe

    for (ROMol::ConstBondIterator bondIt = tmol.beginBonds();
         bondIt != tmol.endBonds(); ++bondIt) {
      res += GetMolFileBondLine(*bondIt, wedgeBonds, conf);
      res += "\n";
    }

    res += GetMolFileChargeInfo(tmol);
    res += GetMolFileRGroupInfo(tmol);
    res += GetMolFileQueryInfo(tmol, queryListAtoms);
    res += GetMolFileAliasInfo(tmol);
    res += GetMolFileZBOInfo(tmol);

    res += GetMolFilePXAInfo(tmol);
    res += GetMolFileSGroupInfo(tmol);

    // FIX: R-group logic, SGroups and 3D features etc.
  } else {
    // V3000 output.
    res += FileParserUtils::getV3000CTAB(tmol, confId);
  }
  res += "M  END\n";
  return res;
}

std::string MolToMolBlock(const ROMol &mol, bool includeStereo, int confId,
                          bool kekulize, bool forceV3000) {
  RDKit::Utils::LocaleSwitcher switcher;
  RWMol trwmol(mol);
  // NOTE: kekulize the molecule before writing it out
  // because of the way mol files handle aromaticity
  if (trwmol.needsUpdatePropertyCache()) {
    trwmol.updatePropertyCache(false);
  }
  if (kekulize && mol.getNumBonds()) {
    MolOps::Kekulize(trwmol);
  }

  if (includeStereo && !trwmol.getNumConformers()) {
    // generate coordinates so that the stereo we generate makes sense
    RDDepict::compute2DCoords(trwmol);
  }
#if 0
    if(includeStereo){
      // assign "any" status to any stereo bonds that are not
      // marked with "E" or "Z" code - these bonds need to be explicitly written
      // out to the mol file
      MolOps::findPotentialStereoBonds(trwmol);
      // now assign stereo code if any have been specified by the directions on
      // single bonds
      MolOps::assignStereochemistry(trwmol);
    }
#endif
  FileParserUtils::moveAdditionalPropertiesToSGroups(trwmol);

  try {
    return outputMolToMolBlock(trwmol, confId, forceV3000);
  } catch (RequiresV3000Exception &) {
    return outputMolToMolBlock(trwmol, confId, true);
  }
}

//------------------------------------------------
//
//  Dump a molecule to a file
//
//------------------------------------------------
void MolToMolFile(const ROMol &mol, const std::string &fName,
                  bool includeStereo, int confId, bool kekulize,
                  bool forceV3000) {
  auto *outStream = new std::ofstream(fName.c_str());
  if (!(*outStream) || outStream->bad()) {
    delete outStream;
    std::ostringstream errout;
    errout << "Bad output file " << fName;
    throw BadFileException(errout.str());
  }
  std::string outString =
      MolToMolBlock(mol, includeStereo, confId, kekulize, forceV3000);
  *outStream << outString;
  delete outStream;
}
}  // namespace RDKit<|MERGE_RESOLUTION|>--- conflicted
+++ resolved
@@ -720,16 +720,10 @@
   // return res.c_str();
 }
 
-<<<<<<< HEAD
-const std::string GetMolFileBondLine(const Bond *bond,
-                                     const INT_MAP_INT &wedgeBonds,
-                                     const Conformer *conf) {
-=======
 const std::string GetMolFileBondLine(
     const Bond *bond,
     const std::map<int, std::unique_ptr<Chirality::WedgeInfoBase>> &wedgeBonds,
     const Conformer *conf) {
->>>>>>> 22bfe0fe
   PRECONDITION(bond, "");
 
   int dirCode;
@@ -1087,12 +1081,8 @@
       res += " ATOMS=(";
 
       std::vector<unsigned int> atomIds;
-<<<<<<< HEAD
-      Atropisomers::getAllAtomIdsForStereoGroup(tmol, group, atomIds);
-=======
       Atropisomers::getAllAtomIdsForStereoGroup(tmol, group, atomIds,
                                                 wedgeBonds);
->>>>>>> 22bfe0fe
 
       res += std::to_string(atomIds.size());
       for (auto &&atom : atomIds) {
@@ -1142,14 +1132,6 @@
   if (tmol.getNumBonds()) {
     res += "M  V30 BEGIN BOND\n";
 
-<<<<<<< HEAD
-    INT_MAP_INT wedgeBonds = Chirality::pickBondsToWedge(tmol);
-    if (conf) {
-      Atropisomers::wedgeBondsFromAtropisomers(tmol, conf, wedgeBonds);
-    }
-
-=======
->>>>>>> 22bfe0fe
     for (ROMol::ConstBondIterator bondIt = tmol.beginBonds();
          bondIt != tmol.endBonds(); ++bondIt) {
       res += GetV3000MolFileBondLine(*bondIt, wedgeBonds, conf);
@@ -1287,15 +1269,7 @@
       res += "\n";
     }
 
-<<<<<<< HEAD
-    INT_MAP_INT wedgeBonds = Chirality::pickBondsToWedge(tmol);
-
-    if (conf) {
-      Atropisomers::wedgeBondsFromAtropisomers(tmol, conf, wedgeBonds);
-    }
-=======
     auto wedgeBonds = Chirality::pickBondsToWedge(tmol, nullptr, conf);
->>>>>>> 22bfe0fe
 
     for (ROMol::ConstBondIterator bondIt = tmol.beginBonds();
          bondIt != tmol.endBonds(); ++bondIt) {

//
//  Copyright (C) 2022-2023 Tad Hurst, Greg Landrum and other RDKit contributors
//
//   @@ All Rights Reserved @@
//  This file is part of the RDKit.
//  The contents are covered by the terms of the BSD license
//  which is included in the file license.txt, found at the root
//  of the RDKit source tree.
//

// this file parses MRV file for molecules and reactions

#include <string>
#include <exception>
#include <iostream>
#include <fstream>
#include <vector>
#include <sstream>
#include <iomanip>
#include <cfloat>

#include <GraphMol/FileParsers/FileParsers.h>
#include <GraphMol/FileParsers/MolSGroupParsing.h>
#include <GraphMol/FileParsers/MolFileStereochem.h>
#include "MarvinParser.h"
#include "MarvinDefs.h"
#include <GraphMol/Conformer.h>
#include <GraphMol/MolOps.h>
#include <GraphMol/Atropisomers.h>
#include <GraphMol/Chirality.h>

#include <GraphMol/RDKitQueries.h>
#include <GraphMol/StereoGroup.h>
#include <GraphMol/SubstanceGroup.h>

#include "MarvinParser.h"

#include <RDGeneral/StreamOps.h>
#include <RDGeneral/FileParseException.h>
#include <RDGeneral/BadFileException.h>
#include <RDGeneral/LocaleSwitcher.h>

namespace RDKit {

/*
      Imports the Marvin-specific dialect of CML (Chemical Markup Language) and
   converts it to datastructures that are compatible with Molfile, RXNfile, and
   Molfile complemented with canvas objects.
*/
class MarvinCMLReader {
 public:
  MarvinCMLReader(){};

  ~MarvinCMLReader(){};

  RWMol *parseMolecule(boost::property_tree::ptree molTree,
                       bool sanitize = false, bool removeHs = false) {
    boost::property_tree::ptree molSection;

    try {
      molSection = molTree.get_child("cml.MDocument.MChemicalStruct.molecule");
    } catch (const std::exception &e) {
      try {
        molSection = molTree.get_child("cml.MDocument");
        return new RWMol();
      } catch (const std::exception &e) {
        try {
          molSection = molTree.get_child("cml");
          return new RWMol();
        } catch (const std::exception &e) {
          throw FileParseException("Expected \"molecule\" in MRV file");
        }
      }
    }

    std::unique_ptr<MarvinMol> marvinMol{
        (MarvinMol *)parseMarvinMolecule(molSection)};

    marvinMol->prepSgroupsForRDKit();

    return parseMolecule(marvinMol.get(), sanitize, removeHs);
  }

  ChemicalReaction *parseReaction(boost::property_tree::ptree rxnTree,
                                  boost::property_tree::ptree documentTree,
                                  bool sanitize = false,
                                  bool removeHs = false) {
    std::unique_ptr<ChemicalReaction> rxn{new ChemicalReaction()};
    rxnTree = rxnTree.get_child("cml.MDocument.MChemicalStruct.reaction");
    std::unique_ptr<MarvinReaction> marvinReaction{
        parseMarvinReaction(rxnTree, documentTree)};
    marvinReaction->prepSgroupsForRDKit();

    // get each reactant
    for (auto &mol : marvinReaction->reactants) {
      rxn->addReactantTemplate(
          ROMOL_SPTR(parseMolecule(mol.get(), sanitize, removeHs)));
    }

    // get each agent
    for (auto &mol : marvinReaction->agents) {
      rxn->addAgentTemplate(
          ROMOL_SPTR(parseMolecule(mol.get(), sanitize, removeHs)));
    }

    // get each product
    for (auto &mol : marvinReaction->products) {
      rxn->addProductTemplate(
          ROMOL_SPTR(parseMolecule(mol.get(), sanitize, removeHs)));
    }

    // convert atoms to queries:
    for (auto mol : rxn->getReactants()) {
      for (auto atom : mol->atoms()) {
        QueryOps::replaceAtomWithQueryAtom(static_cast<RWMol *>(mol.get()),
                                           atom);
      }
    }
    for (auto mol : rxn->getProducts()) {
      for (auto atom : mol->atoms()) {
        QueryOps::replaceAtomWithQueryAtom(static_cast<RWMol *>(mol.get()),
                                           atom);
      }
    }

    marvinReaction->prepSgroupsForRDKit();

    return rxn.release();
  }

  Atom *molAtomFromMarvinAtom(const MarvinAtom *marvinAtom,
                              const MarvinMolBase *marvinMolBase) {
    PRECONDITION(marvinAtom, "bad marvin atom");
    PRECONDITION(marvinMolBase, "bad marvin mol");
    Atom *res = nullptr;

    try {
      std::string symb = marvinAtom->elementType;
      boost::trim(symb);

      if (symb == "*") {
        auto *query = new QueryAtom(0);  // wHAT IS AUTO *
        res = query;
        query->setQuery(makeAtomNullQuery());
        query->setProp(common_properties::dummyLabel, "*");
        // queries have no implicit Hs:
        res->setNoImplicit(true);
      } else if (symb == "R") {
        // It must have an rgroupRef/>

        if (marvinAtom->rgroupRef < 0) {
          throw FileParseException(
              "Expected an R group atom to have an rgroupRef designation");
        }

        auto *query = new QueryAtom(0);  // wHAT IS AUTO *
        res = query;

        query->setProp(common_properties::_MolFileRLabel,
                       marvinAtom->rgroupRef);
        std::string dLabel = "R" + std::to_string(marvinAtom->rgroupRef);
        query->setProp(common_properties::dummyLabel, dLabel);
        if (marvinAtom->mrvAlias != "") {
          query->setProp(common_properties::molFileAlias, marvinAtom->mrvAlias);
        }
        query->setQuery(makeAtomNullQuery());
      }

      else if (symb.size() <= 2) {
        // must be a regular atom

        if (symb.size() == 2 && symb[1] >= 'A' && symb[1] <= 'Z') {
          symb[1] = static_cast<char>(tolower(symb[1]));
        }
        res = new Atom();

        try {
          res->setAtomicNum(PeriodicTable::getTable()->getAtomicNumber(symb));
        } catch (const Invar::Invariant &e) {
          delete res;
          res = nullptr;
          throw FileParseException(e.what());
        }
      } else {
        throw FileParseException("Unrecognized atom type in MRV file");
      }

      // res->setPos(marvinAtom.x2,marvinAtom->y2,0.0);

      if (marvinAtom->formalCharge != 0) {
        res->setFormalCharge(marvinAtom->formalCharge);
      }

      if (marvinAtom->isotope != 0) {
        res->setIsotope(marvinAtom->isotope);
      }

      // mrvValence and hydrogenCount both set the number of explicit hydrogens
      // if both are present, they must agreee

      if (marvinAtom->hydrogenCount >= 0) {
        res->setNumExplicitHs(marvinAtom->hydrogenCount);
      }

      if (marvinAtom->mrvValence >= 0) {
        int explicitValence = marvinMolBase->getExplicitValence(*marvinAtom);
        // if (explicitValence > marvinAtom->mrvValence)
        //   throw FileParseException("atom has specified valence (" +
        //   std::to_string(marvinAtom->mrvValence) +  ") smaller than the drawn
        //   valence");

        int hCount = marvinAtom->mrvValence - explicitValence;
        if (hCount >= 0) {
          if (marvinAtom->hydrogenCount >= 0) {
            if (marvinAtom->hydrogenCount != hCount) {
              throw FileParseException(
                  "mrvValence and hydrogenCount both specified for an atom, and they do not agree");
            }
          } else {
            res->setNoImplicit(true);
            res->setNumExplicitHs(hCount);
          }
        }
      }

      if (marvinAtom->radical != "") {
        res->setNumRadicalElectrons(
            marvinRadicalToRadicalElectrons.at(marvinAtom->radical));
      }

      if (marvinAtom->mrvMap != 0) {
        res->setProp(common_properties::molAtomMapNumber, marvinAtom->mrvMap);
      }

      return res;
    } catch (const std::exception &e) {
      delete res;
      res = nullptr;
      throw;
    }
  }

  void molBondFromMarvinBond(const MarvinBond *marvinBond,
                             const MarvinMol *marvinMol, RWMol *mol,
                             bool &chiralityPossible) {
    PRECONDITION(marvinBond, "bad marvin bond");
    PRECONDITION(marvinMol, "bad marvin mol");

    unsigned int bType = UINT_MAX;
    Bond *bond = nullptr;

    try {
      int idx1 = marvinMol->getAtomIndex(marvinBond->atomRefs2[0]);
      int idx2 = marvinMol->getAtomIndex(marvinBond->atomRefs2[1]);

      Bond::BondType type = Bond::UNSPECIFIED;
      ;

      // if there is a query type, that takes precidence over the bond type

      std::string marvinBondType = marvinBond->getBondType();

      if (marvinBondType == "SD") {
        bType = 5;
        type = Bond::UNSPECIFIED;
        bond = new QueryBond;
        bond->setQuery(makeSingleOrDoubleBondQuery());
      } else if (marvinBondType == "SA") {
        bType = 6;
        type = Bond::UNSPECIFIED;
        bond = new QueryBond;
        bond->setQuery(makeSingleOrAromaticBondQuery());
      } else if (marvinBondType == "DA") {
        bType = 7;
        type = Bond::UNSPECIFIED;
        bond = new QueryBond;
        bond->setQuery(makeDoubleOrAromaticBondQuery());
      } else if (marvinBondType == "ANY") {
        bType = 8;
        type = Bond::UNSPECIFIED;
        bond = new QueryBond;
        bond->setQuery(makeBondNullQuery());
      } else if (marvinBondType == "DATIVE") {
        bond = new Bond();
        type = Bond::DATIVE;
        bType = 1;
      } else if (marvinBondType == "1") {
        type = Bond::SINGLE;
        bond = new Bond;
        bType = 1;
      } else if (marvinBondType == "2") {
        type = Bond::DOUBLE;
        bond = new Bond;
        bType = 2;
      } else if (marvinBondType == "3") {
        type = Bond::TRIPLE;
        bond = new Bond;
        bType = 3;
      } else if (marvinBondType == "A") {
        bType = 4;
        type = Bond::AROMATIC;
        bond = new Bond;
      }

      bond->setBeginAtomIdx(idx1);
      bond->setEndAtomIdx(idx2);
      Bond::BondDir bondDir = Bond::NONE;
      Bond::BondStereo bondStereo = Bond::STEREONONE;
      unsigned int cfg = 0;

      std::string temp =
          boost::algorithm::to_lower_copy(marvinBond->bondStereo.value);
      if (temp != "") {
        if (temp == "w") {
          bondDir = Bond::BEGINWEDGE;
        } else if (temp == "h") {
          bondDir = Bond::BEGINDASH;
        } else {
          std::ostringstream err;
          err << "unrecognized bond stereo value"
              << marvinBond->bondStereo.value;
          throw FileParseException(err.str());
        }
      } else if (marvinBond->bondStereo.convention != "") {
        if (marvinBond->bondStereo.convention != "MDL") {
          std::ostringstream err;
          err << "unrecognized bond stereo conventrion"
              << marvinBond->bondStereo.convention;
          throw FileParseException(err.str());
        }
        int mdlStereoVal = 0;
        if (!getCleanNumber(marvinBond->bondStereo.conventionValue,
                            mdlStereoVal)) {
          throw FileParseException(
              "MDL Convention Value must be one of: 1, 3, 4, 6");
        }
        switch (mdlStereoVal) {
          case 1:
            bondDir = Bond::BEGINWEDGE;
            break;
          case 6:
            bondDir = Bond::BEGINDASH;
            break;
          case 3:  // "either" double bond
            bondDir = Bond::EITHERDOUBLE;
            break;
          case 4:  // "either" single bond
            bondDir = Bond::UNKNOWN;
            break;
          default:
            throw FileParseException(
                "MDL Convention Value must be one of: 1, 3, 4, 6");
        }
      } else if (marvinBond->bondStereo.dictRef != "") {
        if (marvinBond->bondStereo.dictRef == "cml:W") {
          bondDir = Bond::BEGINWEDGE;
        } else if (marvinBond->bondStereo.dictRef == "cml:H") {
          bondDir = Bond::BEGINDASH;
        } else {
          throw FileParseException("dictRef must be one of: cml:W or cml:H");
        }
      } else {
        // nothing to do, no stereo information
      }

      switch (bondDir) {
        case Bond::BEGINWEDGE:
          bType = 1;  // overrides the type specification
          type = Bond::SINGLE;
          chiralityPossible = true;
          cfg = 1;
          break;
        case Bond::BEGINDASH:
          bType = 1;  // overrides the type specification
          type = Bond::SINGLE;
          cfg = 3;
          chiralityPossible = true;
          break;
        case Bond::EITHERDOUBLE:
          bondStereo = Bond::STEREOANY;
          bType = 2;  // overrides the type specification
          type = Bond::DOUBLE;
          cfg = 2;
          break;
        case Bond::UNKNOWN:
          bType = 1;  // overrides the type specification
          type = Bond::SINGLE;
          cfg = 2;
          break;
        default:
          // nothing to do
          break;
      }

      bond->setBondType(type);
      bond->setProp(common_properties::_MolFileBondType, bType);
      bond->setBondDir(bondDir);

      if (cfg != 0) {
        bond->setProp(common_properties::_MolFileBondCfg, cfg);
      }
      if (bondStereo != Bond::STEREONONE) {
        bond->setStereo(bondStereo);
      }

      // if we got an aromatic bond set the flag on the bond and the connected
      // atoms)
      if (bond->getBondType() == Bond::AROMATIC) {
        bond->setIsAromatic(true);
      }

      mol->addBond(bond, true);
    } catch (const std::exception &e) {
      delete bond;
      throw;
    }
  }

  RWMol *parseMolecule(MarvinMol *marvinMol, bool sanitize = false,
                       bool removeHs = false) {
    PRECONDITION(marvinMol, "no molecule");
    std::vector<MarvinStereoGroup *> stereoGroups;
    std::unique_ptr<Conformer> confPtr;
    Conformer *conf = nullptr;
    std::unique_ptr<Conformer> conf3dPtr;
    Conformer *conf3d = nullptr;

    RWMol *mol = nullptr;

    try {
      mol = new RWMol();

      mol->setProp("_MolFileComments", "Generated by RDKit");

      // set the atoms

      if (marvinMol->hasAny2dCoords()) {
        conf = new Conformer(marvinMol->atoms.size());
        confPtr = std::unique_ptr<Conformer>(conf);
        confPtr->set3D(false);
      }
      if (marvinMol->hasAny3dCoords()) {
        conf3d = new Conformer(marvinMol->atoms.size());
        conf3dPtr = std::unique_ptr<Conformer>(conf3d);
        conf3d->set3D(true);
      }

      for (auto atomPtr : marvinMol->atoms) {
        Atom *atom = molAtomFromMarvinAtom(atomPtr, marvinMol);
        unsigned int aid = mol->addAtom(atom, false, true);

        if (conf != nullptr) {
          RDGeom::Point3D pos;
          if (atomPtr->x2 != DBL_MAX && atomPtr->y2 != DBL_MAX) {
            pos.x = atomPtr->x2;
            pos.y = atomPtr->y2;
          } else {
            pos.x = 0.0;
            pos.y = 0.0;
          }
          pos.z = 0.0;

          conf->setAtomPos(aid, pos);
        }

        if (conf3d != nullptr) {
          RDGeom::Point3D pos;
          if (atomPtr->x3 != DBL_MAX && atomPtr->y3 != DBL_MAX &&
              atomPtr->z3 != DBL_MAX) {
            pos.x = atomPtr->x3;
            pos.y = atomPtr->y3;
            pos.z = atomPtr->z3;
          } else {
            pos.x = 0.0;
            pos.y = 0.0;
            pos.z = 0.0;
          }

          conf3d->setAtomPos(aid, pos);
        }

        // also collect the stereo groups here

        if (atomPtr->mrvStereoGroup != "") {
          RDKit::StereoGroupType groupType;
          int groupNumber;

          // get the group parts
          std::string temp =
              boost::algorithm::to_lower_copy(atomPtr->mrvStereoGroup);
          if (temp == "abs") {
            groupType = RDKit::StereoGroupType::STEREO_ABSOLUTE;
            groupNumber = (-1);
          } else if (boost::starts_with(temp, "and")) {
            groupType = RDKit::StereoGroupType::STEREO_AND;
            if (!getCleanNumber(temp.substr(3), groupNumber)) {
              throw FileParseException(
                  "Group Number must be an integer in a stereo group AND# in a MRV file");
            }
          } else if (boost::starts_with(temp, "or")) {
            groupType = RDKit::StereoGroupType::STEREO_OR;
            if (!getCleanNumber(temp.substr(2), groupNumber)) {
              throw FileParseException(
                  "Group Number must be an integer in a stereo group OR# in a MRV file");
            }
          } else {
            throw FileParseException("Unrecognized group definition");
          }

          // see if the group already exists

          MarvinStereoGroup *marvinStereoGroup;
          auto groupIter =
              find_if(stereoGroups.begin(), stereoGroups.end(),
                      [groupType, groupNumber](const MarvinStereoGroup *arg) {
                        return arg->groupNumber == groupNumber &&
                               arg->groupType == groupType;
                      });
          if (groupIter != stereoGroups.end()) {
            marvinStereoGroup = *groupIter;
          } else {
            marvinStereoGroup = new MarvinStereoGroup(groupType, groupNumber);
            stereoGroups.push_back(marvinStereoGroup);
          }

          // add this atom to the group

          marvinStereoGroup->atoms.push_back(
              (unsigned int)marvinMol->getAtomIndex(atomPtr->id));
        }
      }

      if (conf != nullptr) {
        mol->addConformer(conf, true);
        confPtr.release();
      }

      if (conf3d != nullptr) {
        mol->addConformer(conf3d, true);
        conf3dPtr.release();
      }

      // set the bonds

      bool chiralityPossible = false;

      for (auto bondPtr : marvinMol->bonds) {
        molBondFromMarvinBond(bondPtr, marvinMol, mol, chiralityPossible);
      }

      //  add the stereo groups

      std::vector<StereoGroup> groups;

      for (auto groupPtr : stereoGroups) {
        std::vector<Atom *> atoms;
        std::vector<Bond *> bonds;
        for (auto atomPtr : groupPtr->atoms) {
          atoms.push_back(mol->getAtomWithIdx(atomPtr));
        }

        groups.emplace_back(groupPtr->groupType, std::move(atoms),
                            std::move(bonds), groupPtr->groupNumber);
      }
      if (!groups.empty()) {
        mol->setStereoGroups(std::move(groups));
      }

      // // add the sgroup records

      int sequenceId = 0;
      // now the SuperatomSgroupsExpanded
      for (auto &marvinSgroup : marvinMol->sgroups) {
        auto sgroup = std::unique_ptr<SubstanceGroup>();

        marvinSgroup->parseMoleculeSpecific(mol, sgroup, sequenceId);

        if (sgroup->getIsValid()) {
          addSubstanceGroup(*mol, *sgroup.get());
        }
        // increment the sequenceId

        sequenceId++;
      }

      mol->clearAllAtomBookmarks();
      mol->clearAllBondBookmarks();

      // calculate explicit valence on each atom:
      for (RWMol::AtomIterator atomIt = mol->beginAtoms();
           atomIt != mol->endAtoms(); ++atomIt) {
        (*atomIt)->calcExplicitValence(false);
        (*atomIt)->calcImplicitValence(false);
      }

      // update the chirality and stereo-chemistry
      //
      // NOTE: we detect the stereochemistry before sanitizing/removing
      // hydrogens because the removal of H atoms may actually remove
      // the wedged bond from the molecule.  This wipes out the only
      // sign that chirality ever existed and makes us sad... so first
      // perceive chirality, then remove the Hs and sanitize.
      //

      if (chiralityPossible && conf != nullptr) {
        DetectAtomStereoChemistry(*mol, conf);
      } else if (conf3d != nullptr) {
        mol->updatePropertyCache(false);
        MolOps::assignChiralTypesFrom3D(*mol, conf3d->getId(), true);
      }

      if (conf || conf3d) {
<<<<<<< HEAD
        RDKit::DetectAtropisomerChirality(*mol,
                                          conf != nullptr ? conf : conf3d);
=======
        Atropisomers::detectAtropisomerChirality(
            *mol, conf != nullptr ? conf : conf3d);
>>>>>>> 29b7dddd
      }

      ClearSingleBondDirFlags(*mol);

      if (sanitize) {
        if (removeHs) {
          // Bond stereo detection must happen before H removal, or
          // else we might be removing stereogenic H atoms in double
          // bonds (e.g. imines). But before we run stereo detection,
          // we need to run mol cleanup so don't have trouble with
          // e.g. nitro groups. Sadly, this a;; means we will find
          // run both cleanup and ring finding twice (a fast find
          // rings in bond stereo detection, and another in
          // sanitization's SSSR symmetrization).
          unsigned int failedOp = 0;
          MolOps::sanitizeMol(*mol, failedOp, MolOps::SANITIZE_CLEANUP);
          MolOps::detectBondStereochemistry(*mol);
          MolOps::removeHs(*mol, false, false);
        } else {
          MolOps::sanitizeMol(*mol);
          MolOps::detectBondStereochemistry(*mol);
        }

        MolOps::assignStereochemistry(*mol, true, true, true);
      } else {
        MolOps::detectBondStereochemistry(*mol);
      }

      if (mol->hasProp(common_properties::_NeedsQueryScan)) {
        mol->clearProp(common_properties::_NeedsQueryScan);
        QueryOps::completeMolQueries(mol);
      }

      // clean up

      for (auto &stereoGroup : stereoGroups) {
        delete stereoGroup;
      }

      return mol;
    }

    catch (const std::exception &e) {
      delete mol;

      for (auto &stereoGroup : stereoGroups) {
        delete stereoGroup;
      }

      throw;
    }
  }

  MarvinMolBase *parseMarvinMolecule(
      boost::property_tree::ptree molTree,
      MarvinMol *parentMol = nullptr)  // parent is for sub-mols
  {
    MarvinMolBase *res = nullptr;

    try {
      std::string role = "";

      if (parentMol == nullptr) {
        res = new MarvinMol(molTree);
      } else  // is is a sub-mol - used for sGroups
      {
        role = molTree.get<std::string>("<xmlattr>.role", "");
        if (role == "") {
          throw FileParseException(
              "Expected a role for a sub-molecule in MRV file");
        }

        if (role == "SuperatomSgroup") {
          // there are two types of superatomSgroups - regular and expanded.
          // Expanded has a molecule attr of atomRefs

          std::string atomRefs =
              molTree.get<std::string>("<xmlattr>.atomRefs", "");
          auto atomArray = molTree.get_child_optional("atomArray");

          if (atomRefs == "" &&
              atomArray)  // no atomRefs means regular superatom
                          // - the atoms are in this superatom
          {
            res = new MarvinSuperatomSgroup(parentMol, molTree);

          } else  // if atomRefs and atomArray does not exist, this is an
                  // expanded superatom - the atoms are already in the parent
                  // mol
          {
            res = new MarvinSuperatomSgroupExpanded(parentMol, molTree);
          }
        } else if (role == "SruSgroup" || role == "CopolymerSgroup" ||
                   role == "ModificationSgroup") {
          res = new MarvinSruCoModSgroup(parentMol, role, molTree);
        } else if (role == "MultipleSgroup") {
          res = new MarvinMultipleSgroup(parentMol, molTree);
        } else if (role == "MulticenterSgroup") {
          res = new MarvinMulticenterSgroup(parentMol, molTree);
        } else if (role == "GenericSgroup") {
          res = new MarvinGenericSgroup(parentMol, molTree);
        } else if (role == "MonomerSgroup") {
          res = new MarvinMonomerSgroup(parentMol, molTree);
        } else if (role == "DataSgroup") {
          res = new MarvinDataSgroup(parentMol, molTree);
        } else {
          throw FileParseException("Unexpected role " + role + " in MRV file");
        }
      }

      for (auto &v : molTree) {
        if (v.first == "molecule") {
          MarvinMolBase *subMol =
              parseMarvinMolecule(v.second, (MarvinMol *)res);
          res->sgroups.push_back(std::unique_ptr<MarvinMolBase>(subMol));
        }
      }

      return res;
    } catch (const std::exception &e) {
      delete res;

      throw;
    }
  };

  MarvinReaction *parseMarvinReaction(
      boost::property_tree::ptree rxnTree,
      boost::property_tree::ptree documentTree,
      bool parseArrowPlusesAndConditions =
          false)  // Arrows etc are not used in RDKIT) {
  {
    auto *res = new MarvinReaction();

    try {
      boost::property_tree::ptree childTree;
      bool foundChild = false;
      try {
        childTree = rxnTree.get_child("reactantList");
        foundChild = true;
      } catch (const std::exception &e) {
        foundChild = false;
      }

      if (foundChild) {
        for (auto &v : childTree) {
          res->reactants.push_back(std::unique_ptr<MarvinMol>(
              (MarvinMol *)parseMarvinMolecule(v.second)));
        }
      }

      try {
        childTree = rxnTree.get_child("agentList");
        foundChild = true;
      } catch (const std::exception &e) {
        foundChild = false;
      }
      if (foundChild) {
        for (auto &v : childTree) {
          res->agents.push_back(std::unique_ptr<MarvinMol>(
              (MarvinMol *)parseMarvinMolecule(v.second)));
        }
      }

      try {
        childTree = rxnTree.get_child("productList");
        foundChild = true;
      } catch (const std::exception &e) {
        foundChild = false;
      }
      if (foundChild) {
        for (auto &v : childTree) {
          res->products.push_back(std::unique_ptr<MarvinMol>(
              (MarvinMol *)parseMarvinMolecule(v.second)));
        }
      }

      if (parseArrowPlusesAndConditions) {
        // <arrow type="DEFAULT" x1="-11.816189911577812"
        // y1="-10.001443743444021" x2="-8.401759471454618"
        // y2="-10.001443743444021"/>
        boost::property_tree::ptree arrow = rxnTree.get_child("arrow");
        res->arrow.type = arrow.get<std::string>("<xmlattr>.type", "");
        if (!getCleanNumber(arrow.get<std::string>("<xmlattr>.x1", ""),
                            res->arrow.x1) ||
            !getCleanNumber(arrow.get<std::string>("<xmlattr>.y1", ""),
                            res->arrow.y1) ||
            !getCleanNumber(arrow.get<std::string>("<xmlattr>.x2", ""),
                            res->arrow.x2) ||
            !getCleanNumber(arrow.get<std::string>("<xmlattr>.y2", ""),
                            res->arrow.y1)) {
          throw FileParseException(
              "Arrow coordinates must all be large floating point numbers in MRV file");
        }

        for (auto &v : documentTree) {
          if (v.first != "MReactionSign") {
            continue;
          }
          auto *marvinPlus = new MarvinPlus();
          res->pluses.push_back(std::unique_ptr<MarvinPlus>(marvinPlus));
          marvinPlus->id = v.second.get<std::string>("<xmlattr>.id", "");
          int pointCount = 0;
          for (auto &v2 : v.second) {
            if (v2.first == "MPoint") {
              double x;
              double y;
              if (!getCleanNumber(v2.second.get<std::string>("<xmlattr>.x", ""),
                                  x) ||
                  !getCleanNumber(v2.second.get<std::string>("<xmlattr>.y", ""),
                                  y)) {
                throw FileParseException(
                    "Plus sign  coordinates must all be large floating point numbers in MRV file");
              }

              switch (pointCount) {
                case 0:  //  first point - x1 and y1 are set
                  marvinPlus->x1 = x;
                  marvinPlus->y1 = y;
                  break;
                case 1:  // x2 is set, y1 is checked
                  marvinPlus->x2 = x;
                  if (marvinPlus->y1 != y) {
                    throw FileParseException(
                        "Plus sign coordinate Y in 2nd MPoint must be the same as that from the 1st MPoint in MRV file");
                  }
                  break;
                case 2:  // y2 is set, x2 is checked
                  marvinPlus->y2 = y;
                  if (marvinPlus->x2 != x) {
                    throw FileParseException(
                        "Plus sign coordinate X in 3rd MPoint must be the same as that from the 2nd MPoint in MRV file");
                  }
                  break;
                case 3:  // x2 and y2 are checked
                  if (marvinPlus->x1 != x) {
                    throw FileParseException(
                        "Plus sign coordinate X in 4th MPoint must be the same as that from the 1st MPoint in MRV file");
                  }

                  if (marvinPlus->y2 != y) {
                    throw FileParseException(
                        "Plus sign coordinate Y in 4th MPoint must be the same as that from the 3rd MPoint in MRV file");
                  }
                  break;

                default:
                  throw FileParseException(
                      "Plus sign coordinate must have 4 MPoints in MRV file");
              }
              ++pointCount;
            }
          }
        }

        for (auto &v : documentTree) {
          if (v.first != "MTextBox") {
            continue;
          }

          auto *marvinCondition = new MarvinCondition();
          res->conditions.push_back(
              std::unique_ptr<MarvinCondition>(marvinCondition));
          marvinCondition->id = v.second.get<std::string>("<xmlattr>.id", "");
          marvinCondition->halign =
              v.second.get<std::string>("<xmlattr>.halign", "");
          marvinCondition->valign =
              v.second.get<std::string>("<xmlattr>.valign", "");
          double fontScale;
          std::string fontScaleStr =
              v.second.get<std::string>("<xmlattr>.fontScale", "");
          if (fontScaleStr != "") {
            if (!getCleanNumber(fontScaleStr, fontScale)) {
              throw FileParseException(
                  "Condition font scale must be a positive integer in MRV file");
            }
          } else {
            fontScale = 0.0;
          }
          marvinCondition->fontScale = fontScale;

          marvinCondition->text = v.second.get<std::string>("Field", "");

          int pointCount = 0;
          for (auto &v2 : v.second) {
            if (v2.first == "MPoint") {
              double x, y;
              std::string xStr = v2.second.get<std::string>("<xmlattr>.x", "");
              std::string yStr = v2.second.get<std::string>("<xmlattr>.y", "");
              if (!getCleanNumber(xStr, x) || !getCleanNumber(yStr, y)) {
                throw FileParseException(
                    "Condition coordinate must valid integers in MRV file");
              }

              switch (pointCount) {
                case 0:  //  first point - x1 and y1 are set
                  marvinCondition->x = x;
                  marvinCondition->y = y;
                  break;
                case 1:
                case 2:
                case 3:  // x and Y are checked - must be the same as point 1
                  break;

                default:
                  throw FileParseException(
                      "Condition defs must have 4 MPoints in MRV file");
              }
              ++pointCount;
            }
          }
        }
      }  // end of if (parseArrowPlusesAndConditions)

      return res;
    } catch (const std::exception &e) {
      delete res;

      throw;
    }
  }
};

bool MrvDataStreamIsReaction(std::istream &inStream) {
  PRECONDITION(inStream, "no stream");
  Utils::LocaleSwitcher ls;
  ptree tree;

  // Parse the XML into the property tree.

  read_xml(inStream, tree);

  // see if the reaction header is present
  try {
    auto rxn = tree.get_child("cml.MDocument.MChemicalStruct.reaction");
  } catch (const std::exception &e) {
    return false;
  }

  return true;
}

bool MrvDataStreamIsReaction(std::istream *inStream) {
  PRECONDITION(inStream, "no stream");
  return MrvDataStreamIsReaction(*inStream);
}

bool MrvBlockIsReaction(const std::string &molmrvText) {
  std::istringstream inStream(molmrvText);
  return MrvDataStreamIsReaction(inStream);
}

bool MrvFileIsReaction(const std::string &fName) {
  std::ifstream inStream(fName.c_str());
  if (!inStream || (inStream.bad())) {
    std::ostringstream errout;
    errout << "Bad input file " << fName;
    throw BadFileException(errout.str());
  }
  if (!inStream.eof()) {
    return MrvDataStreamIsReaction(inStream);
  }
  return false;
}

//------------------------------------------------
//
//  Read a RWMol from a stream
//
//------------------------------------------------
RWMol *MrvDataStreamToMol(std::istream *inStream, bool sanitize,
                          bool removeHs) {
  PRECONDITION(inStream, "no stream");

  ptree tree;

  // Parse the XML into the property tree.

  read_xml(*inStream, tree);

  MarvinCMLReader reader;
  return reader.parseMolecule(tree, sanitize, removeHs);
}
//------------------------------------------------
//
//  Read a RWMol from a stream reference
//
//------------------------------------------------
RWMol *MrvDataStreamToMol(std::istream &inStream, bool sanitize,
                          bool removeHs) {
  return MrvDataStreamToMol(&inStream, sanitize, removeHs);
}
//------------------------------------------------
//
//  Read a RWMol from a string
//
//------------------------------------------------
RWMol *MrvBlockToMol(const std::string &molmrvText, bool sanitize,
                     bool removeHs) {
  std::istringstream inStream(molmrvText);
  return MrvDataStreamToMol(inStream, sanitize, removeHs);
}

//------------------------------------------------
//
//  Read an RWMol from a file
//
//------------------------------------------------
RWMol *MrvFileToMol(const std::string &fName, bool sanitize, bool removeHs) {
  std::ifstream inStream(fName.c_str());
  if (!inStream || (inStream.bad())) {
    std::ostringstream errout;
    errout << "Bad input file " << fName;
    throw BadFileException(errout.str());
  }
  RWMol *res = nullptr;
  if (!inStream.eof()) {
    res = MrvDataStreamToMol(inStream, sanitize, removeHs);
  }
  return res;
}

//------------------------------------------------
//
//  Read a ChemicalReaction from a stream
//
//------------------------------------------------
ChemicalReaction *MrvDataStreamToChemicalReaction(std::istream *inStream,
                                                  bool sanitize,
                                                  bool removeHs) {
  PRECONDITION(inStream, "no stream");

  Utils::LocaleSwitcher ls;

  ptree tree;

  // Parse the XML into the property tree.

  read_xml(*inStream, tree);

  MarvinCMLReader reader;
  return reader.parseReaction(tree, tree.get_child("cml.MDocument"), sanitize,
                              removeHs);
}

//------------------------------------------------
//
//  Read a ChemicalReaction from a stream reference
//
//------------------------------------------------
ChemicalReaction *MrvDataStreamToChemicalReaction(std::istream &inStream,
                                                  bool sanitize,
                                                  bool removeHs) {
  return MrvDataStreamToChemicalReaction(&inStream, sanitize, removeHs);
}
//------------------------------------------------
//
//  Read a ChemicalReaction from a string
//
//------------------------------------------------
ChemicalReaction *MrvStringToChemicalReaction(const std::string &molmrvText,
                                              bool sanitize, bool removeHs) {
  std::istringstream inStream(molmrvText);
  return MrvDataStreamToChemicalReaction(inStream, sanitize, removeHs);
}

//------------------------------------------------
//
//  Read a ChemicalReaction from a file
//
//------------------------------------------------
ChemicalReaction *MrvFileToChemicalReaction(const std::string &fName,
                                            bool sanitize, bool removeHs) {
  std::ifstream inStream(fName.c_str());
  if (!inStream || (inStream.bad())) {
    std::ostringstream errout;
    errout << "Bad input file " << fName;
    throw BadFileException(errout.str());
  }
  ChemicalReaction *res =
      MrvDataStreamToChemicalReaction(inStream, sanitize, removeHs);
  return res;
}
}  // namespace RDKit<|MERGE_RESOLUTION|>--- conflicted
+++ resolved
@@ -610,13 +610,8 @@
       }
 
       if (conf || conf3d) {
-<<<<<<< HEAD
-        RDKit::DetectAtropisomerChirality(*mol,
-                                          conf != nullptr ? conf : conf3d);
-=======
         Atropisomers::detectAtropisomerChirality(
             *mol, conf != nullptr ? conf : conf3d);
->>>>>>> 29b7dddd
       }
 
       ClearSingleBondDirFlags(*mol);

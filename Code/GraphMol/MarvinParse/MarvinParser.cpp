--- conflicted
+++ resolved
@@ -427,7 +427,7 @@
     }
   }
 
-   RWMol *parseMolecule(MarvinMol *marvinMol, bool sanitize = false,
+  RWMol *parseMolecule(MarvinMol *marvinMol, bool sanitize = false,
                        bool removeHs = false) {
     PRECONDITION(marvinMol, "no molecule");
     std::vector<MarvinStereoGroup *> stereoGroups;
@@ -1023,13 +1023,8 @@
 //  Read a RWMol from a string
 //
 //------------------------------------------------
-<<<<<<< HEAD
-RWMol *MrvBlockToMol(const std::string &molmrvText, bool sanitize,
-                     bool removeHs) {
-=======
 RWMol *MrvStringToMol(const std::string &molmrvText, bool sanitize,
                       bool removeHs) {
->>>>>>> 9da5c878
   std::istringstream inStream(molmrvText);
   return MrvDataStreamToMol(inStream, sanitize, removeHs);
 }
@@ -1058,15 +1053,9 @@
 //  Read a ChemicalReaction from a stream
 //
 //------------------------------------------------
-<<<<<<< HEAD
-ChemicalReaction *MrvRxnDataStreamToChemicalReaction(std::istream *inStream,
-                                                     bool sanitize,
-                                                     bool removeHs) {
-=======
 ChemicalReaction *MrvDataStreamToChemicalReaction(std::istream *inStream,
                                                   bool sanitize,
                                                   bool removeHs) {
->>>>>>> 9da5c878
   PRECONDITION(inStream, "no stream");
 
   using boost::property_tree::ptree;
@@ -1086,34 +1075,20 @@
 //  Read a ChemicalReaction from a stream reference
 //
 //------------------------------------------------
-<<<<<<< HEAD
-ChemicalReaction *MrvRxnDataStreamToChemicalReaction(std::istream &inStream,
-                                                     bool sanitize,
-                                                     bool removeHs) {
-  return MrvRxnDataStreamToChemicalReaction(&inStream, sanitize, removeHs);
-=======
 ChemicalReaction *MrvDataStreamToChemicalReaction(std::istream &inStream,
                                                   bool sanitize,
                                                   bool removeHs) {
   return MrvDataStreamToChemicalReaction(&inStream, sanitize, removeHs);
->>>>>>> 9da5c878
 }
 //------------------------------------------------
 //
 //  Read a ChemicalReaction from a string
 //
 //------------------------------------------------
-<<<<<<< HEAD
-ChemicalReaction *MrvRxnBlockToChemicalReaction(const std::string &molmrvText,
-                                                bool sanitize, bool removeHs) {
-  std::istringstream inStream(molmrvText);
-  return MrvRxnDataStreamToChemicalReaction(inStream, sanitize, removeHs);
-=======
 ChemicalReaction *MrvStringToChemicalReaction(const std::string &molmrvText,
                                               bool sanitize, bool removeHs) {
   std::istringstream inStream(molmrvText);
   return MrvDataStreamToChemicalReaction(inStream, sanitize, removeHs);
->>>>>>> 9da5c878
 }
 
 //------------------------------------------------
@@ -1130,11 +1105,7 @@
     throw BadFileException(errout.str());
   }
   ChemicalReaction *res =
-<<<<<<< HEAD
-      MrvRxnDataStreamToChemicalReaction(inStream, sanitize, removeHs);
-=======
       MrvDataStreamToChemicalReaction(inStream, sanitize, removeHs);
->>>>>>> 9da5c878
   return res;
 }
 }  // namespace RDKit
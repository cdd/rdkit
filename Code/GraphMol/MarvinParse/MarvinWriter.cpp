--- conflicted
+++ resolved
@@ -481,15 +481,6 @@
         //  atom maps for rxns
       }
 
-<<<<<<< HEAD
-      INT_MAP_INT wedgeBonds = Chirality::pickBondsToWedge(*mol);
-
-      if (conf) {
-        Atropisomers::wedgeBondsFromAtropisomers(*mol, conf, wedgeBonds);
-      } else if (conf3d) {
-        Atropisomers::wedgeBondsFromAtropisomers(*mol, conf3d, wedgeBonds);
-      }
-=======
       const Conformer *confToUse = nullptr;
       if (conf) {
         confToUse = conf;
@@ -503,7 +494,6 @@
       // } else if (conf3d) {
       //   Atropisomers::wedgeBondsFromAtropisomers(*mol, conf3d, wedgeBonds);
       // }
->>>>>>> 22bfe0fe
 
       for (auto bond : mol->bonds()) {
         auto marvinBond = new MarvinBond();
@@ -587,12 +577,8 @@
         }
 
         std::vector<unsigned int> atomIds;
-<<<<<<< HEAD
-        Atropisomers::getAllAtomIdsForStereoGroup(*mol, group, atomIds);
-=======
         Atropisomers::getAllAtomIdsForStereoGroup(*mol, group, atomIds,
                                                   wedgeBonds);
->>>>>>> 22bfe0fe
 
         for (auto atomId : atomIds) {
           marvinMol->atoms[atomId]->mrvStereoGroup = stereoGroupType;

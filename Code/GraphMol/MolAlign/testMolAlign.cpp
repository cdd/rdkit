// $Id$
//
//  Copyright (C) 2001-2006 Rational Discovery LLC
//
//   @@ All Rights Reserved @@
//  This file is part of the RDKit.
//  The contents are covered by the terms of the BSD license
//  which is included in the file license.txt, found at the root
//  of the RDKit source tree.
//
#include "AlignMolecules.h"
#include "O3AAlignMolecules.h"
#include <GraphMol/FileParsers/MolSupplier.h>
#include <GraphMol/FileParsers/MolWriters.h>
#include <GraphMol/FileParsers/FileParsers.h>
#include <GraphMol/ROMol.h>
#include <GraphMol/Conformer.h>
#include <GraphMol/Substruct/SubstructMatch.h>
#include <Numerics/Vector.h>
#include <ForceField/ForceField.h>
#include <GraphMol/ForceFieldHelpers/UFF/Builder.h>
#include <GraphMol/MolPickler.h>
#include <GraphMol/DistGeomHelpers/Embedder.h>

using namespace RDKit;

void test1MolAlign() {
  std::string rdbase = getenv("RDBASE");
  std::string fname1 = rdbase + "/Code/GraphMol/MolAlign/test_data/1oir.mol";
  ROMol *m1 = MolFileToMol(fname1);
  std::string fname2 = rdbase + "/Code/GraphMol/MolAlign/test_data/1oir_conf.mol";
  ROMol *m2 = MolFileToMol(fname2);
  
  double rmsd = MolAlign::alignMol(*m2, *m1);
  TEST_ASSERT(RDKit::feq(rmsd, 0.6578));
  
  std::string fname3 = rdbase + "/Code/GraphMol/MolAlign/test_data/1oir_trans.mol";
  ROMol *m3 = MolFileToMol(fname3);
  const Conformer &conf1 = m2->getConformer(0);
  const Conformer &conf2 = m3->getConformer(0);
  unsigned int i, nat = m3->getNumAtoms();
  for (i = 0; i < nat; i++) {
    RDGeom::Point3D pt1 = conf1.getAtomPos(i);
    RDGeom::Point3D pt2 = conf2.getAtomPos(i);
    TEST_ASSERT(RDKit::feq(pt1.x, pt2.x, 0.001));
    TEST_ASSERT(RDKit::feq(pt1.y, pt2.y, 0.001));
    TEST_ASSERT(RDKit::feq(pt1.z, pt2.z, 0.001));
  }
  RDGeom::Transform3D trans;
  rmsd = MolAlign::getAlignmentTransform(*m1, *m2, trans);
  TEST_ASSERT(RDKit::feq(rmsd, 0.6578));

  // specify conformations
  rmsd = MolAlign::alignMol(*m1, *m2, 0, 0);
  TEST_ASSERT(RDKit::feq(rmsd, 0.6578));

  // provide an atom mapping
  delete m1;
  delete m2;
  delete m3;
}

void test2AtomMap() {
  std::string rdbase = getenv("RDBASE");
  std::string fname1 = rdbase + "/Code/GraphMol/MolAlign/test_data/1oir.mol";
  ROMol *m1 = MolFileToMol(fname1);
  std::string fname2 = rdbase + "/Code/GraphMol/MolAlign/test_data/1oir_conf.mol";
  ROMol *m2 = MolFileToMol(fname2);
  MatchVectType atomMap;
  atomMap.push_back(std::pair<int, int>(18, 27));
  atomMap.push_back(std::pair<int, int>(13, 23));
  atomMap.push_back(std::pair<int, int>(21, 14));
  atomMap.push_back(std::pair<int, int>(24, 7));
  atomMap.push_back(std::pair<int, int>(9, 19));
  atomMap.push_back(std::pair<int, int>(16, 30));
  double rmsd = MolAlign::alignMol(*m2, *m1, 0, 0, &atomMap);
  TEST_ASSERT(RDKit::feq(rmsd, 0.8525));
  delete m1;
  delete m2;
  
}

void test3Weights() {
  std::string rdbase = getenv("RDBASE");
  std::string fname1 = rdbase + "/Code/GraphMol/MolAlign/test_data/1oir.mol";
  ROMol *m1 = MolFileToMol(fname1);
  std::string fname2 = rdbase + "/Code/GraphMol/MolAlign/test_data/1oir_conf.mol";
  ROMol *m2 = MolFileToMol(fname2);
  MatchVectType atomMap;
  atomMap.push_back(std::pair<int, int>(18, 27));
  atomMap.push_back(std::pair<int, int>(13, 23));
  atomMap.push_back(std::pair<int, int>(21, 14));
  atomMap.push_back(std::pair<int, int>(24, 7));
  atomMap.push_back(std::pair<int, int>(9, 19));
  atomMap.push_back(std::pair<int, int>(16, 30));
  
  RDNumeric::DoubleVector wts(6);
  wts.setVal(0, 1.0); wts.setVal(1, 1.0);
  wts.setVal(2, 1.0); wts.setVal(3, 1.0);
  wts.setVal(4, 1.0); wts.setVal(5, 2.0);
  double rmsd = MolAlign::alignMol(*m2, *m1, 0, 0, &atomMap, &wts);
  TEST_ASSERT(RDKit::feq(rmsd, 0.9513));
  delete m1;
  delete m2;
}

void testIssue241() {
  std::string rdbase = getenv("RDBASE");
  std::string fname1 = rdbase + "/Code/GraphMol/MolAlign/test_data/Issue241.mol";
  ROMol *m1 = MolFileToMol(fname1);
  std::string res;
  MolPickler::pickleMol(*m1, res);
  ROMol *ref = new ROMol(res);
  DGeomHelpers::EmbedMolecule(*ref, 30, 239*10);
  ForceFields::ForceField *ff1=UFF::constructForceField(*ref);
  ff1->initialize();
  ff1->minimize(200, 1e-8, 1e-6);

  std::string pkl2;
  MolPickler::pickleMol(*m1, pkl2);
  ROMol *probe = new ROMol(pkl2);
  DGeomHelpers::EmbedMolecule(*probe, 30, 239*10);
  ForceFields::ForceField *ff2=UFF::constructForceField(*probe);
  ff2->initialize();
  ff2->minimize(200, 1e-8, 1e-6);

  double rmsd = MolAlign::alignMol(*ref, *probe);
  TEST_ASSERT(RDKit::feq(rmsd, 0.0));
}

void testO3A() {
  std::string rdbase = getenv("RDBASE");
  std::string sdf = rdbase + "/Code/GraphMol/MolAlign/test_data/ref_e2";
  std::string newSdf = sdf + "_O3A.sdf";
  sdf += ".sdf";
  SDMolSupplier supplier(sdf, true, false);
  int nMol = supplier.length();
  const int refNum = 48;
  //SDWriter *newMol = new SDWriter(newSdf);
  ROMol *refMol = supplier[refNum];
  MMFF::MMFFMolProperties refMP(*refMol);
  double cumScore = 0.0;
  double cumMsd = 0.0;
  for (int prbNum = 0; prbNum < nMol; ++prbNum) {
<<<<<<< HEAD
=======
    //std::cerr<<"doing: "<<prbNum<<std::endl;
>>>>>>> e82d0b5b
    ROMol *prbMol = supplier[prbNum];
    MMFF::MMFFMolProperties prbMP(*prbMol);
    MolAlign::O3A o3a(*prbMol, *refMol, &prbMP, &refMP);
    double rmsd = o3a.align();
    cumMsd += rmsd * rmsd;
    cumScore += o3a.score();
    //newMol->write(prbMol);
    delete prbMol;
  }
  cumMsd /= (double)nMol;
  delete refMol;
  //newMol->close();
  //std::cerr<<cumScore<<","<<sqrt(cumMsd)<<std::endl;
  TEST_ASSERT(RDKit::feq(cumScore, 6941.8,1));
  TEST_ASSERT(RDKit::feq(sqrt(cumMsd),.345,.001));
}

void testO3ADMat() {
  std::string rdbase = getenv("RDBASE");
  std::string sdf = rdbase + "/Code/GraphMol/MolAlign/test_data/ref_e2";
  std::string newSdf = sdf + "_O3A.sdf";
  sdf += ".sdf";
  SDMolSupplier supplier(sdf, true, false);
  int nMol = supplier.length();
  const int refNum = 48;
  //SDWriter *newMol = new SDWriter(newSdf);
  ROMol *refMol = supplier[refNum];
  MMFF::MMFFMolProperties refMP(*refMol);
  double *refDmat=MolOps::get3DDistanceMat(*refMol);
  double cumScore = 0.0;
  double cumMsd = 0.0;
  for (int prbNum = 0; prbNum < nMol; ++prbNum) {
    ROMol *prbMol = supplier[prbNum];
    MMFF::MMFFMolProperties prbMP(*prbMol);
    double *prbDmat=MolOps::get3DDistanceMat(*prbMol);
    MolAlign::O3A o3a(*prbMol, *refMol, &prbMP, &refMP, -1, -1, false, 50, 0, NULL, prbDmat, refDmat);
    double rmsd = o3a.align();
    cumMsd += rmsd * rmsd;
    cumScore += o3a.score();
    //newMol->write(prbMol);
    delete prbMol;
  }
  cumMsd /= (double)nMol;
  delete refMol;
  //newMol->close();
  //std::cerr<<cumScore<<","<<sqrt(cumMsd)<<std::endl;
  TEST_ASSERT(RDKit::feq(cumScore, 6941.8,1));
  TEST_ASSERT(RDKit::feq(sqrt(cumMsd),.546,.001));
}


#ifdef RDK_TEST_MULTITHREADED
namespace {
  void runblock_o3a(ROMol *refMol,
                    const std::vector<ROMol *> &mols,const std::vector<double> &rmsds,
                    const std::vector<double> &scores,
                    unsigned int count,unsigned int idx){
    for(unsigned int rep=0;rep<100;++rep){
      MMFF::MMFFMolProperties refMP(*refMol);
      for(unsigned int i=0;i<mols.size();++i){
        if(i%count != idx) continue;
        if(!(rep%10)) BOOST_LOG(rdErrorLog) << "Rep: "<<rep<<" Mol:" << i << std::endl;
        ROMol prbMol(*mols[i]);
        MMFF::MMFFMolProperties prbMP(prbMol);
        MolAlign::O3A o3a(prbMol, *refMol, &prbMP, &refMP);
        double rmsd = o3a.align();
        double score = o3a.score();
        TEST_ASSERT(feq(rmsd,rmsds[i]));
        TEST_ASSERT(feq(score,scores[i]));
      }
    }
  }
}
#include <boost/thread.hpp>  
void testO3AMultiThread() {
  std::string rdbase = getenv("RDBASE");
  std::string sdf = rdbase + "/Code/GraphMol/MolAlign/test_data/ref_e2.sdf";

  SDMolSupplier suppl(sdf, true, false);

  std::vector<ROMol *> mols;
  while(!suppl.atEnd()&&mols.size()<100){
    ROMol *mol=0;
    try{
      mol=suppl.next();
    } catch(...){
      continue;
    }
    if(!mol) continue;
    mols.push_back(mol);
  }

  std::cerr<<"generating reference data"<<std::endl;
  std::vector<double> rmsds(mols.size(),0.0);
  std::vector<double> scores(mols.size(),0.0);
  const int refNum = 48;
  ROMol *refMol = mols[refNum];
  MMFF::MMFFMolProperties refMP(*refMol);

  for(unsigned int i=0;i<mols.size();++i){
    ROMol prbMol(*mols[i]);
    MMFF::MMFFMolProperties prbMP(prbMol);
    MolAlign::O3A o3a(prbMol, *refMol, &prbMP, &refMP);
    rmsds[i]=o3a.align();
    scores[i] = o3a.score();
  }
  
  boost::thread_group tg;

  std::cerr<<"processing"<<std::endl;
  unsigned int count=4;
  for(unsigned int i=0;i<count;++i){
    std::cerr<<" launch :"<<i<<std::endl;std::cerr.flush();
    tg.add_thread(new boost::thread(runblock_o3a,refMol,mols,rmsds,scores,count,i));
  }
  tg.join_all();
  
  BOOST_FOREACH(ROMol *mol,mols){
    delete mol;
  }
  BOOST_LOG(rdErrorLog) << "  done" << std::endl;
}
#endif


int main() {
  std::cout << "***********************************************************\n";
  std::cout << "Testing MolAlign\n";

#if 1
  std::cout << "\t---------------------------------\n";
  std::cout << "\t test1MolAlign \n\n";
  test1MolAlign();

  std::cout << "\t---------------------------------\n";
  std::cout << "\t test2AtomMap \n\n";
  test2AtomMap();

  std::cout << "\t---------------------------------\n";
  std::cout << "\t test3Weights \n\n";
  test3Weights();
    
  std::cout << "\t---------------------------------\n";
  std::cout << "\t testIssue241 \n\n";
  testIssue241();
#endif
    
  std::cout << "\t---------------------------------\n";
  std::cout << "\t testO3A \n\n";
  testO3A();

  std::cout << "\t---------------------------------\n";
  std::cout << "\t testO3A with dmat\n\n";
  testO3ADMat();

#ifdef RDK_TEST_MULTITHREADED
  std::cout << "\t---------------------------------\n";
  std::cout << "\t testO3A multithreading\n\n";
  testO3AMultiThread();
#endif
  std::cout << "***********************************************************\n";

}
<|MERGE_RESOLUTION|>--- conflicted
+++ resolved
@@ -142,10 +142,6 @@
   double cumScore = 0.0;
   double cumMsd = 0.0;
   for (int prbNum = 0; prbNum < nMol; ++prbNum) {
-<<<<<<< HEAD
-=======
-    //std::cerr<<"doing: "<<prbNum<<std::endl;
->>>>>>> e82d0b5b
     ROMol *prbMol = supplier[prbNum];
     MMFF::MMFFMolProperties prbMP(*prbMol);
     MolAlign::O3A o3a(*prbMol, *refMol, &prbMP, &refMP);

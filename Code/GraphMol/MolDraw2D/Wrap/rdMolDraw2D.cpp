--- conflicted
+++ resolved
@@ -550,18 +550,11 @@
 #ifdef RDK_BUILD_QT_SUPPORT
 MolDraw2DQt *moldrawFromQPainter(int width, int height, unsigned long ptr,
                                  int panelWidth, int panelHeight) {
-<<<<<<< HEAD
   if (!ptr) {
     throw_value_error("QPainter pointer is null");
   }
   QPainter *qptr = reinterpret_cast<QPainter *>(ptr);
-  return new MolDraw2DQt(width, height, *qptr, panelWidth, panelHeight);
-=======
-  QPainter *qptr = reinterpret_cast<QPainter *>(ptr);
-  // QImage *img = new QImage(width, height, QImage::Format_RGB32);
-  // QPainter *qptr = new QPainter(img);
   return new MolDraw2DQt(width, height, qptr, panelWidth, panelHeight);
->>>>>>> fdbca5a9
 }
 #endif
 
@@ -894,7 +887,6 @@
   python::class_<RDKit::MolDraw2DQt, python::bases<RDKit::MolDraw2D>,
                  boost::noncopyable>("MolDraw2DQt", docString.c_str(),
                                      python::no_init);
-<<<<<<< HEAD
   python::def("MolDraw2DFromQPainter_", RDKit::moldrawFromQPainter,
               (python::arg("width"), python::arg("height"),
                python::arg("pointer_to_QPainter"),
@@ -902,9 +894,6 @@
               "Returns a MolDraw2DQt instance set to use a QPainter.\nUse "
               "sip.unwrapinstance(qptr) to get the required pointer "
               "information. Please note that this is somewhat fragile.",
-=======
-  python::def("MolDraw2DFromQPainter", RDKit::moldrawFromQPainter, "something",
->>>>>>> fdbca5a9
               python::return_value_policy<python::manage_new_object>());
 #endif
   docString =

--- conflicted
+++ resolved
@@ -9917,12 +9917,7 @@
     //     "<path class='bond-6 atom-7 atom-5' .*style='fill:#000000;"
     //     "fill-rule:evenodd;fill-opacity:1;stroke:#000000;");
     std::regex bond6(
-<<<<<<< HEAD
         "<path class='bond-6 atom-5 atom-7' .*style='fill:none;fill-rule:evenodd;stroke:#0000");
-=======
-        "<path class='bond-6 atom-7 atom-5' .*style='fill:#000000;"
-        "fill-rule:evenodd;fill-opacity:1;stroke:#000000;");
->>>>>>> b5d6a3db
     size_t nOccurrences6 = std::distance(
         std::sregex_token_iterator(text.begin(), text.end(), bond6),
         std::sregex_token_iterator());
@@ -9934,7 +9929,6 @@
     size_t nOccurrences19 = std::distance(
         std::sregex_token_iterator(text.begin(), text.end(), bond19),
         std::sregex_token_iterator());
-<<<<<<< HEAD
 
     std::regex bond13(
         "<path class='bond-13 atom-10 atom-14' .*style='fill:#000000;"
@@ -9944,9 +9938,6 @@
         std::sregex_token_iterator());
 
     CHECK((nOccurrences6 == 2 || nOccurrences19 == 2 || nOccurrences13 == 2));
-=======
-    CHECK((nOccurrences6 == 2 || nOccurrences19 == 2));
->>>>>>> b5d6a3db
 
     check_file_hash(fileStem + "1.svg");
   }

//
//  Copyright (C) 2016-2021 Greg Landrum and other RDKit contributors
//
//   @@ All Rights Reserved @@
//  This file is part of the RDKit.
//  The contents are covered by the terms of the BSD license
//  which is included in the file license.txt, found at the root
//  of the RDKit source tree.
//
#include <RDGeneral/BoostStartInclude.h>
#include <boost/algorithm/string.hpp>
#include <boost/lexical_cast.hpp>
#include <boost/format.hpp>
#include <RDGeneral/BoostEndInclude.h>
#include <GraphMol/RDKitBase.h>
#include <GraphMol/RDKitQueries.h>
#include <GraphMol/FileParsers/MolFileStereochem.h>
#include <GraphMol/Atropisomers.h>
#include <GraphMol/Chirality.h>

#include <iostream>
#include <algorithm>
#include "SmilesWrite.h"
#include "SmilesParse.h"
#include "SmilesParseOps.h"
#include <GraphMol/MolEnumerator/LinkNode.h>
#include <GraphMol/Chirality.h>
#include <map>

namespace SmilesParseOps {
using namespace RDKit;

const std::string cxsmilesindex = "_cxsmilesindex";
const std::string cxsgTracker = "_sgTracker";

// FIX: once this can be automated using constexpr, do so
const std::vector<std::string_view> pseudoatoms{"Pol", "Mod"};
const std::vector<std::string_view> pseudoatoms_p{"Pol_p", "Mod_p"};

std::map<std::string, std::string> sgroupTypemap = {
    {"n", "SRU"},   {"mon", "MON"}, {"mer", "MER"}, {"co", "COP"},
    {"xl", "CRO"},  {"mod", "MOD"}, {"mix", "MIX"}, {"f", "FOR"},
    {"any", "ANY"}, {"gen", "GEN"}, {"c", "COM"},   {"grf", "GRA"},
    {"alt", "COP"}, {"ran", "COP"}, {"blk", "COP"}};

template <typename Q>
void addquery(Q *qry, std::string symbol, RDKit::RWMol &mol, unsigned int idx) {
  PRECONDITION(qry, "bad query");
  auto *qa = new QueryAtom(0);
  qa->setQuery(qry);
  qa->setNoImplicit(true);
  mol.replaceAtom(idx, qa);
  if (symbol != "") {
    mol.getAtomWithIdx(idx)->setProp(RDKit::common_properties::atomLabel,
                                     symbol);
  }
  delete qa;
}

void processCXSmilesLabels(RWMol &mol) {
  if (mol.hasProp("_cxsmilesLabelsProcessed")) {
    return;
  }
  for (auto atom : mol.atoms()) {
    std::string symb = "";
    if (atom->getPropIfPresent(common_properties::atomLabel, symb)) {
      atom->clearProp(common_properties::dummyLabel);
      if (symb == "star_e") {
        /* according to the MDL spec, these match anything, but in MARVIN they
        are "unspecified end groups" for polymers */
        addquery(makeAtomNullQuery(), symb, mol, atom->getIdx());
      } else if (symb == "Q_e") {
        addquery(makeQAtomQuery(), symb, mol, atom->getIdx());
      } else if (symb == "QH_p") {
        addquery(makeQHAtomQuery(), symb, mol, atom->getIdx());
      } else if (symb == "AH_p") {  // this seems wrong...
        /* According to the MARVIN Sketch, AH is "any atom, including H" -
        this would be "*" in SMILES - and "A" is "any atom except H".
        The CXSMILES docs say that "A" can be represented normally in SMILES
        and that "AH" needs to be written out as AH_p. I'm going to assume that
        this is a Marvin internal thing and just parse it as they describe it.
        This means that "*" in the SMILES itself needs to be treated
        differently, which we do below. */
        addquery(makeAHAtomQuery(), symb, mol, atom->getIdx());
      } else if (symb == "X_p") {
        addquery(makeXAtomQuery(), symb, mol, atom->getIdx());
      } else if (symb == "XH_p") {
        addquery(makeXHAtomQuery(), symb, mol, atom->getIdx());
      } else if (symb == "M_p") {
        addquery(makeMAtomQuery(), symb, mol, atom->getIdx());
      } else if (symb == "MH_p") {
        addquery(makeMHAtomQuery(), symb, mol, atom->getIdx());
      } else if (std::find(pseudoatoms_p.begin(), pseudoatoms_p.end(), symb) !=
                 pseudoatoms_p.end()) {
        // strip off the "_p":
        atom->setProp(common_properties::dummyLabel,
                      symb.substr(0, symb.size() - 2));
        atom->clearProp(common_properties::atomLabel);
      }
    } else if (atom->getAtomicNum() == 0 && !atom->hasQuery() &&
               atom->getSymbol() == "*") {
      addquery(makeAAtomQuery(), "", mol, atom->getIdx());
    }
  }
  mol.setProp("_cxsmilesLabelsProcessed", 1, true);
}

namespace parser {

const std::string _headCrossings = "_headCrossings";
const std::string _tailCrossings = "_tailCrossings";

template <typename Iterator>
bool read_int(Iterator &first, Iterator last, unsigned int &res) {
  std::string num = "";
  while (first <= last && *first >= '0' && *first <= '9') {
    num += *first;
    ++first;
  }
  if (num.empty()) {
    return false;
  }
  res = boost::lexical_cast<unsigned int>(num);
  return true;
}
template <typename Iterator>
bool read_int_list(Iterator &first, Iterator last,
                   std::vector<unsigned int> &res, char sep = ',') {
  while (1) {
    std::string num = "";
    while (first <= last && *first >= '0' && *first <= '9') {
      num += *first;
      ++first;
    }
    if (!num.empty()) {
      res.push_back(boost::lexical_cast<unsigned int>(num));
    }
    if (first >= last || *first != sep) {
      break;
    }
    ++first;
  }
  return true;
}
template <typename Iterator>
bool read_int_pair(Iterator &first, Iterator last, unsigned int &n1,
                   unsigned int &n2, char sep = '.') {
  if (!read_int(first, last, n1)) {
    return false;
  }
  if (first >= last || *first != sep) {
    return false;
  }
  ++first;
  return read_int(first, last, n2);
}

template <typename Iterator>
std::string read_text_to(Iterator &first, Iterator last, std::string delims) {
  std::string res = "";
  Iterator start = first;
  // EFF: there are certainly faster ways to do this
  while (first <= last && delims.find_first_of(*first) == std::string::npos) {
    if (*first == '&' && std::distance(first, last) > 2 &&
        *(first + 1) == '#') {
      // escaped char
      if (start != first) {
        res += std::string(start, first);
      }
      Iterator next = first + 2;
      while (next != last && *next >= '0' && *next <= '9') {
        ++next;
      }
      if (next == last || *next != ';') {
        throw RDKit::SmilesParseException(
            "failure parsing CXSMILES extensions: quoted block not terminated "
            "with ';'");
      }
      if (next > first + 2) {
        std::string blk = std::string(first + 2, next);
        res += (char)(boost::lexical_cast<int>(blk));
      }
      first = next + 1;
      start = first;
    } else {
      ++first;
    }
  }
  if (start != first) {
    res += std::string(start, first);
  }
  return res;
}
namespace {

// this is the super fun case where no information about bonds in/out of the
// sgroup is present.
void setupUnmarkedPolymerSGroup(RWMol &mol, SubstanceGroup &sgroup,
                                std::vector<unsigned int> &headCrossings,
                                std::vector<unsigned int> &tailCrossings) {
  const auto &atoms = sgroup.getAtoms();
  if (atoms.empty()) {
    throw SmilesParseException("no atoms in polymer sgroup");
  }
  const auto firstAtom = mol.getAtomWithIdx(atoms.front());
  for (auto nbr : boost::make_iterator_range(mol.getAtomNeighbors(firstAtom))) {
    const auto nbrAtom = mol[nbr];
    if (std::find(atoms.begin(), atoms.end(), nbrAtom->getIdx()) ==
        atoms.end()) {
      // in most cases we just add this to the set of headCrossings.
      // The exception occurs when there's only one atom in the SGroup and
      //  we already have a headCrossing, in which case we may put this one
      //  as a tailCrossing
      if (atoms.size() > 1 || headCrossings.empty()) {
        headCrossings.push_back(
            mol.getBondBetweenAtoms(firstAtom->getIdx(), nbrAtom->getIdx())
                ->getIdx());
      } else if (atoms.size() == 1) {
        if (tailCrossings.empty()) {
          tailCrossings.push_back(
              mol.getBondBetweenAtoms(firstAtom->getIdx(), nbrAtom->getIdx())
                  ->getIdx());
        } else {
          BOOST_LOG(rdWarningLog)
              << " single atom polymer Sgroup has more than two bonds to "
                 "external atoms. Ignoring all bonds after the first two."
              << std::endl;
        }
      }
    }
  }
  if (atoms.size() > 1) {
    const auto lastAtom = mol.getAtomWithIdx(atoms.back());
    for (auto nbr :
         boost::make_iterator_range(mol.getAtomNeighbors(lastAtom))) {
      const auto nbrAtom = mol[nbr];
      if (std::find(atoms.begin(), atoms.end(), nbrAtom->getIdx()) ==
          atoms.end()) {
        tailCrossings.push_back(
            mol.getBondBetweenAtoms(lastAtom->getIdx(), nbrAtom->getIdx())
                ->getIdx());
      }
    }
  }
}

// deal with setting up the crossing bonds, etc.
void finalizePolymerSGroup(RWMol &mol, SubstanceGroup &sgroup) {
  bool isFlipped = false;
  std::string connect = "EU";
  if (sgroup.getPropIfPresent("CONNECT", connect)) {
    if (connect.find(",f") != std::string::npos) {
      isFlipped = true;
      boost::replace_all(connect, ",f", "");
    }
  }
  if (connect == "hh") {
    connect = "HH";
  } else if (connect == "ht") {
    connect = "HT";
  } else if (connect == "eu") {
    connect = "EU";
  } else {
    BOOST_LOG(rdWarningLog) << "unrecognized CXSMILES CONNECT value: '"
                            << connect << "'. Assuming 'eu'" << std::endl;
    connect = "EU";
  }
  sgroup.setProp("CONNECT", connect);

  std::vector<unsigned int> headCrossings;
  std::vector<unsigned int> tailCrossings;
  sgroup.getPropIfPresent(_headCrossings, headCrossings);
  sgroup.clearProp(_headCrossings);
  sgroup.getPropIfPresent(_tailCrossings, tailCrossings);
  sgroup.clearProp(_tailCrossings);
  if (headCrossings.empty() && tailCrossings.empty()) {
    setupUnmarkedPolymerSGroup(mol, sgroup, headCrossings, tailCrossings);
  }
  if (headCrossings.empty() && tailCrossings.empty()) {
    // we tried... nothing more we can do
    return;
  }

  for (auto &bondIdx : headCrossings) {
    sgroup.addBondWithIdx(bondIdx);
  }
  sgroup.setProp("XBHEAD", headCrossings);

  for (auto &bondIdx : tailCrossings) {
    sgroup.addBondWithIdx(bondIdx);
  }

  // now we can setup XBCORR
  std::vector<unsigned int> xbcorr;
  for (unsigned int i = 0;
       i < std::min(headCrossings.size(), tailCrossings.size()); ++i) {
    unsigned headIdx = headCrossings[i];
    unsigned tailIdx = tailCrossings[i];
    if (isFlipped) {
      tailIdx = tailCrossings[tailCrossings.size() - i - 1];
    }
    xbcorr.push_back(headIdx);
    xbcorr.push_back(tailIdx);
  }
  sgroup.setProp("XBCORR", xbcorr);
}

Bond *get_bond_with_smiles_idx(const ROMol &mol, unsigned idx) {
  for (auto bnd : mol.bonds()) {
    unsigned int smilesIdx;
    if (bnd->getPropIfPresent("_cxsmilesBondIdx", smilesIdx) &&
        smilesIdx == idx) {
      return bnd;
    }
  }
  return nullptr;
}

}  // end of anonymous namespace

// we use this pattern a lot and it's a long function call, but a very short
// #define
#define VALID_ATIDX(_atidx_) \
  ((_atidx_) >= startAtomIdx && (_atidx_) < startAtomIdx + mol.getNumAtoms())

#define VALID_BNDIDX(_bidx_) \
  ((_bidx_) >= startBondIdx && (_bidx_) < startBondIdx + mol.getNumBonds())

template <typename Iterator>
bool parse_atom_values(Iterator &first, Iterator last, RDKit::RWMol &mol,
                       unsigned int startAtomIdx) {
  if (first >= last || *first != ':') {
    return false;
  }
  ++first;
  unsigned int atIdx = 0;
  while (first <= last && *first != '$') {
    std::string tkn = read_text_to(first, last, ";$");
    if (tkn != "" && VALID_ATIDX(atIdx)) {
      mol.getAtomWithIdx(atIdx)->setProp(RDKit::common_properties::molFileValue,
                                         tkn);
    }
    ++atIdx;
    if (first <= last && *first != '$') {
      ++first;
    }
  }
  if (first >= last || *first != '$') {
    return false;
  }
  ++first;
  return true;
}

template <typename Iterator>
bool parse_atom_props(Iterator &first, Iterator last, RDKit::RWMol &mol,
                      unsigned int startAtomIdx) {
  if (first >= last) {
    return false;
  }
  while (first <= last && *first != '|' && *first != ',') {
    unsigned int atIdx;
    if (read_int(first, last, atIdx)) {
      if (first >= last || *first != '.') {
        return false;
      }
      ++first;
      std::string pname = read_text_to(first, last, ".");
      if (!pname.empty()) {
        if (first >= last || *first != '.') {
          return false;
        }
        ++first;
        std::string pval = read_text_to(first, last, ":|,");
        if (VALID_ATIDX(atIdx) && !pval.empty()) {
          mol.getAtomWithIdx(atIdx - startAtomIdx)->setProp(pname, pval);
        }
      }
    }
    if (first <= last && *first != '|' && *first != ',') {
      ++first;
    }
  }
  if (first <= last && *first != '|' && *first != ',') {
    return false;
  }
  if (*first != '|') {
    ++first;
  }
  return true;
}

template <typename Iterator>
bool parse_atom_labels(Iterator &first, Iterator last, RDKit::RWMol &mol,
                       unsigned int startAtomIdx) {
  if (first >= last || *first != '$') {
    return false;
  }
  ++first;
  unsigned int atIdx = 0;
  while (first <= last && *first != '$') {
    std::string tkn = read_text_to(first, last, ";$");
    if (!tkn.empty() && VALID_ATIDX(atIdx)) {
      mol.getAtomWithIdx(atIdx - startAtomIdx)
          ->setProp(RDKit::common_properties::atomLabel, tkn);
    }
    ++atIdx;
    if (first <= last && *first != '$') {
      ++first;
    }
  }
  if (first >= last || *first != '$') {
    return false;
  }
  ++first;
  return true;
}

template <typename Iterator>
bool parse_coords(Iterator &first, Iterator last, RDKit::RWMol &mol,
                  unsigned int startAtomIdx, unsigned int confIdx) {
  if (first >= last || *first != '(') {
    return false;
  }

  auto *conf = new Conformer(mol.getNumAtoms());
  mol.addConformer(conf);
  conf->setId(confIdx);
  ++first;
  unsigned int atIdx = 0;
  bool is3D = false;
  while (first <= last && *first != ')') {
    RDGeom::Point3D pt;
    std::string tkn = read_text_to(first, last, ";)");
    if (VALID_ATIDX(atIdx)) {
      if (!tkn.empty()) {
        std::vector<std::string> tokens;
        boost::split(tokens, tkn, boost::is_any_of(std::string(",")));
        if (tokens.size() >= 1 && tokens[0].size()) {
          pt.x = boost::lexical_cast<double>(tokens[0]);
        }
        if (tokens.size() >= 2 && tokens[1].size()) {
          pt.y = boost::lexical_cast<double>(tokens[1]);
        }
        if (tokens.size() >= 3 && tokens[2].size()) {
          pt.z = boost::lexical_cast<double>(tokens[2]);
          is3D = true;
        }
      }

      conf->setAtomPos(atIdx - startAtomIdx, pt);
    }
    ++atIdx;
    if (first <= last && *first != ')') {
      ++first;
    }
  }
  // make sure that the conformer really is 3D!
  if (is3D && hasNonZeroZCoords(*conf)) {
    conf->set3D(true);
  } else {
    conf->set3D(false);
  }
  if (first >= last || *first != ')') {
    return false;
  }
  ++first;
  return true;
}

template <typename Iterator>
bool parse_coordinate_bonds(Iterator &first, Iterator last, RDKit::RWMol &mol,
                            Bond::BondType typ, unsigned int startAtomIdx,
                            unsigned int startBondIdx) {
  if (first >= last || (*first != 'C' && *first != 'H')) {
    return false;
  }
  ++first;
  if (first >= last || *first != ':') {
    return false;
  }
  ++first;
  while (first <= last && *first >= '0' && *first <= '9') {
    unsigned int aidx;
    unsigned int bidx;
    if (read_int_pair(first, last, aidx, bidx)) {
      if (VALID_ATIDX(aidx) && VALID_BNDIDX(bidx)) {
        auto bnd = get_bond_with_smiles_idx(mol, bidx - startBondIdx);
        if (!bnd || (bnd->getBeginAtomIdx() != aidx - startAtomIdx &&
                     bnd->getEndAtomIdx() != aidx - startAtomIdx)) {
          BOOST_LOG(rdWarningLog) << "BOND NOT FOUND! " << bidx
                                  << " involving atom " << aidx << std::endl;
          return false;
        }
        bnd->setBondType(typ);
        if (bnd->getBeginAtomIdx() != aidx - startAtomIdx) {
          unsigned int tmp = bnd->getBeginAtomIdx();
          bnd->setBeginAtomIdx(aidx - startAtomIdx);
          bnd->setEndAtomIdx(tmp);
        }
      }
    } else {
      return false;
    }
    if (first < last && *first == ',') {
      ++first;
    }
  }
  return true;
}

template <typename Iterator>
bool parse_unsaturation(Iterator &first, Iterator last, RDKit::RWMol &mol,
                        unsigned int startAtomIdx) {
  if (first + 1 >= last || *first != 'u') {
    return false;
  }
  ++first;
  if (first >= last || *first != ':') {
    return false;
  }
  ++first;
  while (first < last && *first >= '0' && *first <= '9') {
    unsigned int idx;
    if (!read_int(first, last, idx)) {
      return false;
    }
    if (VALID_ATIDX(idx)) {
      auto atom = mol.getAtomWithIdx(idx - startAtomIdx);
      if (!atom->hasQuery()) {
        atom = QueryOps::replaceAtomWithQueryAtom(&mol, atom);
      }
      atom->expandQuery(makeAtomUnsaturatedQuery(), Queries::COMPOSITE_AND);
    }
    if (first < last && *first == ',') {
      ++first;
    }
  }
  return true;
}

template <typename Iterator>
bool parse_ring_bonds(Iterator &first, Iterator last, RDKit::RWMol &mol,
                      unsigned int startAtomIdx) {
  if (first >= last || *first != 'r' || first + 1 >= last ||
      *(first + 1) != 'b' || first + 2 >= last || *(first + 2) != ':') {
    return false;
  }
  first += 3;
  while (first < last && *first >= '0' && *first <= '9') {
    unsigned int n1;
    if (!read_int(first, last, n1)) {
      return false;
    }
    // check that we can read at least two more characters:
    if (first + 1 >= last || *first != ':') {
      return false;
    }
    ++first;
    unsigned int n2;
    bool gt = false;
    if (*first == '*') {
      ++first;
      n2 = 0xDEADBEEF;
      if (VALID_ATIDX(n1)) {
        mol.setProp(common_properties::_NeedsQueryScan, 1);
      }
    } else {
      if (!read_int(first, last, n2)) {
        return false;
      }
      switch (n2) {
        case 0:
        case 2:
        case 3:
          break;
        case 4:
          gt = true;
          break;
        default:
          BOOST_LOG(rdWarningLog)
              << "unrecognized rb value: " << n2 << std::endl;
          return false;
      }
    }
    if (VALID_ATIDX(n1)) {
      auto atom = mol.getAtomWithIdx(n1 - startAtomIdx);
      if (!atom->hasQuery()) {
        atom = QueryOps::replaceAtomWithQueryAtom(&mol, atom);
      }
      if (!gt) {
        atom->expandQuery(makeAtomRingBondCountQuery(n2),
                          Queries::COMPOSITE_AND);
      } else {
        auto q = static_cast<ATOM_EQUALS_QUERY *>(new ATOM_LESSEQUAL_QUERY);
        q->setVal(n2);
        q->setDescription("AtomRingBondCount");
        q->setDataFunc(queryAtomRingBondCount);
        atom->expandQuery(q, Queries::COMPOSITE_AND);
      }
    }
    if (first < last && *first == ',') {
      ++first;
    }
  }
  return true;
}

template <typename Iterator>
bool parse_linknodes(Iterator &first, Iterator last, RDKit::RWMol &mol,
                     unsigned int startAtomIdx) {
  // these look like: |LN:1:1.3.2.6,4:1.4.3.6|
  // that's two records:
  //   1:1.3.2.6: 1-3 repeats, atom 1-2, 1-6
  //   4:1.4.3.6: 1-4 repeats, atom 4-3, 4-6
  // which maps to the property value "1 3 2 2 3 2 7|1 4 2 5 4 5 7"
  // If the linking atom only has two neighbors then the outer atom
  // specification (the last two digits) can be left out. So for a molecule
  // where atom 1 has bonds only to atoms 2 and 6 we could have
  // |LN:1:1.3|
  // instead of
  // |LN:1:1.3.2.6|
  if (first >= last || *first != 'L' || first + 1 >= last ||
      *(first + 1) != 'N' || first + 2 >= last || *(first + 2) != ':') {
    return false;
  }
  first += 3;
  std::string accum = "";
  while (first < last && *first >= '0' && *first <= '9') {
    unsigned int atidx;
    if (!read_int(first, last, atidx)) {
      return false;
    }
    // check that we can read at least two more characters:
    if (first + 1 >= last || *first != ':') {
      return false;
    }
    ++first;
    unsigned int startReps;
    if (!read_int(first, last, startReps)) {
      return false;
    }
    if (first + 1 >= last || *first != '.') {
      return false;
    }
    ++first;
    unsigned int endReps;
    if (!read_int(first, last, endReps)) {
      return false;
    }
    unsigned int idx1;
    unsigned int idx2;
    if (first < last && *first == '.') {
      ++first;
      if (!read_int(first, last, idx1)) {
        return false;
      }
      ++first;
      if (!read_int(first, last, idx2)) {
        return false;
      }
    } else if (VALID_ATIDX(atidx) &&
               mol.getAtomWithIdx(atidx - startAtomIdx)->getDegree() == 2) {
      auto nbrs =
          mol.getAtomNeighbors(mol.getAtomWithIdx(atidx - startAtomIdx));
      idx1 = *nbrs.first;
      nbrs.first++;
      idx2 = *nbrs.first;
    } else if (VALID_ATIDX(atidx)) {
      return false;
    }
    if (first < last && *first == ',') {
      ++first;
    }
    if (VALID_ATIDX(atidx)) {
      if (!accum.empty()) {
        accum += "|";
      }
      accum += (boost::format("%d %d 2 %d %d %d %d") % startReps % endReps %
                (atidx - startAtomIdx + 1) % (idx1 - startAtomIdx + 1) %
                (atidx - startAtomIdx + 1) % (idx2 - startAtomIdx + 1))
                   .str();
    }
  }
  if (!accum.empty()) {
    mol.setProp(common_properties::molFileLinkNodes, accum);
  }
  return true;
}

template <typename Iterator>
void parse_data_sgroup_attr(Iterator &first, Iterator last,
                            SubstanceGroup &sgroup, bool keepSGroup,
                            std::string fieldName, bool fieldIsArray = false) {
  if (first != last && *first != '|') {
    std::string data = read_text_to(first, last, ":");
    ++first;
    if (!data.empty() && keepSGroup) {
      if (fieldIsArray) {
        std::vector<std::string> dataFields = {data};
        sgroup.setProp(fieldName, dataFields);
      } else {
        sgroup.setProp(fieldName, data);
      }
    }
  }
}

template <typename Iterator>
bool parse_data_sgroup(Iterator &first, Iterator last, RDKit::RWMol &mol,
                       unsigned int startAtomIdx, unsigned int nSGroups) {
  // these look like: |SgD:2,1:FIELD:info::::|
  // example from CXSMILES docs:
  //    SgD:3,2,1,0:name:data:like:unit:t:(1.,1.)
  // the fields are:
  //    SgD:[atom indices]:[field name]:[data value]:[query
  //    operator]:[unit]:[tag]:[coords]
  //   coords are (-1) if atomic coordinates are present
  if (first >= last || *first != 'S' || first + 3 >= last ||
      *(first + 1) != 'g' || *(first + 2) != 'D' || *(first + 3) != ':') {
    return false;
  }
  first += 4;
  std::vector<unsigned int> atoms;
  if (!read_int_list(first, last, atoms)) {
    return false;
  }
  SubstanceGroup sgroup(&mol, std::string("DAT"));
  sgroup.setProp(cxsmilesindex, nSGroups);
  bool keepSGroup = false;
  for (auto idx : atoms) {
    if (VALID_ATIDX(idx)) {
      keepSGroup = true;
      sgroup.addAtomWithIdx(idx - startAtomIdx);
    }
  }
  ++first;

  parse_data_sgroup_attr(first, last, sgroup, keepSGroup, "FIELDNAME");

  // FIX:
  if (keepSGroup) {
    sgroup.setProp("FIELDDISP", "    0.0000    0.0000    DR    ALL  0       0");
  }

  parse_data_sgroup_attr(first, last, sgroup, keepSGroup, "DATAFIELDS", true);

  parse_data_sgroup_attr(first, last, sgroup, keepSGroup, "QUERYOP");

  parse_data_sgroup_attr(first, last, sgroup, keepSGroup, "FIELDINFO");

  parse_data_sgroup_attr(first, last, sgroup, keepSGroup, "FIELDTAG");

  if (first < last && *first == '(') {
    // FIX
    std::string coords = read_text_to(first, last, ")");
    ++first;
    if (keepSGroup) {
      sgroup.setProp("COORDS", coords);
    }
  }
  // the label processing can destroy sgroup info, so do that now
  // (the function will immediately return if already called)
  if (keepSGroup) {
    processCXSmilesLabels(mol);
    sgroup.setProp<unsigned int>("index", getSubstanceGroups(mol).size() + 1);
    addSubstanceGroup(mol, sgroup);
  }
  return true;
}

namespace {
std::vector<RDKit::SubstanceGroup>::iterator find_matching_sgroup(
    std::vector<RDKit::SubstanceGroup> &sgs, unsigned int targetId) {
  return std::find_if(sgs.begin(), sgs.end(), [targetId](const auto &sg) {
    unsigned int pval;
    if (sg.getPropIfPresent(cxsmilesindex, pval)) {
      if (pval == targetId) {
        return true;
      }
    }
    return false;
  });
}
}  // namespace
template <typename Iterator>
bool parse_sgroup_hierarchy(Iterator &first, Iterator last, RDKit::RWMol &mol) {
  // these look like: |SgH:1:0|
  // from CXSMILES docs:
  //    SgH:parentSgroupIndex1:childSgroupIndex1.childSgroupIndex2,parentSgroupIndex2:childSgroupIndex1
  if (first >= last || *first != 'S' || first + 3 >= last ||
      *(first + 1) != 'g' || *(first + 2) != 'H' || *(first + 3) != ':') {
    return false;
  }
  first += 4;
  auto &sgs = getSubstanceGroups(mol);
  while (1) {
    unsigned int parentId;
    if (!read_int(first, last, parentId)) {
      return false;
    }

    bool validParent = true;
    auto psg = find_matching_sgroup(sgs, parentId);
    if (psg == sgs.end()) {
      validParent = false;
    } else {
      psg->getPropIfPresent("index", parentId);
    }
    if (first <= last && *first == ':') {
      ++first;
      std::vector<unsigned int> children;
      if (!read_int_list(first, last, children, '.')) {
        return false;
      }
      if (validParent) {
        for (auto childId : children) {
          if (childId >= sgs.size()) {
            throw SmilesParseException(
                "child id references non-existent SGroup");
          }
          auto csg = find_matching_sgroup(sgs, childId);
          if (csg != sgs.end()) {
            unsigned int cid;
            csg->getProp("index", cid);
            csg->setProp("PARENT", parentId);
          }
        }
      }
      if (first <= last && *first == ',') {
        ++first;
      } else {
        break;
      }
    } else {
      return false;
    }
  }

  return true;
}

template <typename Iterator>
bool parse_polymer_sgroup(Iterator &first, Iterator last, RDKit::RWMol &mol,
                          unsigned int startAtomIdx, unsigned int nSGroups) {
  // these look like:
  //    |Sg:n:6,1,2,4::hh&#44;f:6,0,:4,2,|
  // example from CXSMILES docs:
  // the fields are:
  //    Sg:[type]:[atom indices]:[subscript]:[superscript]:[head crossing
  //    bonds]:[tail crossing bonds]:
  //
  // note that it's legit for empty fields to be completely missing.
  //   for example, this doesn't have any crossing bonds indicated:
  // *-CCCN-* |$star_e;;;;;star_e$,Sg:n:4,1,2,3::hh|
  // this last bit makes the whole thing doubleplusfun to parse

  if (first >= last || *first != 'S' || first + 2 >= last ||
      *(first + 1) != 'g' || *(first + 2) != ':') {
    return false;
  }
  first += 3;

  std::string typ = read_text_to(first, last, ":");
  ++first;
  if (sgroupTypemap.find(typ) == sgroupTypemap.end()) {
    return false;
  }
  bool keepSGroup = false;
  SubstanceGroup sgroup(&mol, sgroupTypemap[typ]);
  sgroup.setProp(cxsmilesindex, nSGroups);
  if (typ == "alt") {
    sgroup.setProp("SUBTYPE", std::string("ALT"));
  } else if (typ == "ran") {
    sgroup.setProp("SUBTYPE", std::string("RAN"));
  } else if (typ == "blk") {
    sgroup.setProp("SUBTYPE", std::string("BLO"));
  }

  std::vector<unsigned int> atoms;
  if (!read_int_list(first, last, atoms)) {
    return false;
  }
  //++first;
  for (auto idx : atoms) {
    if (VALID_ATIDX(idx)) {
      sgroup.addAtomWithIdx(idx - startAtomIdx);
      keepSGroup = true;
    }
  }
  std::vector<unsigned int> headCrossing;
  std::vector<unsigned int> tailCrossing;
  if (first <= last && *first == ':') {
    ++first;
    std::string subscript = read_text_to(first, last, ":|");
    if (keepSGroup && !subscript.empty()) {
      sgroup.setProp("LABEL", subscript);
    }
    if (first <= last && *first == ':') {
      ++first;
      std::string superscript = read_text_to(first, last, ":|,");
      if (keepSGroup && !superscript.empty()) {
        sgroup.setProp("CONNECT", superscript);
      }

      if (first <= last && *first == ':') {
        ++first;
        if (!read_int_list(first, last, headCrossing)) {
          return false;
        }
        if (keepSGroup && !headCrossing.empty()) {
          for (auto &cidx : headCrossing) {
            if (VALID_ATIDX(cidx)) {
              cidx -= startAtomIdx;
            } else {
              keepSGroup = false;
              break;
            }
          }
          sgroup.setProp(_headCrossings, headCrossing, true);
        }
        if (first <= last && *first == ':') {
          ++first;
          if (!read_int_list(first, last, tailCrossing)) {
            return false;
          }
        }
        if (keepSGroup && !tailCrossing.empty()) {
          for (auto &cidx : tailCrossing) {
            if (VALID_ATIDX(cidx)) {
              cidx -= startAtomIdx;
            } else {
              keepSGroup = false;
              break;
            }
          }
          sgroup.setProp("_tailCrossings", tailCrossing, true);
        }
      }
    }
  }
  if (keepSGroup) {  // the label processing can destroy sgroup info, so do that
                     // now (the function will immediately return if already
                     // called)
    processCXSmilesLabels(mol);

    finalizePolymerSGroup(mol, sgroup);
    sgroup.setProp<unsigned int>("index", getSubstanceGroups(mol).size() + 1);

    addSubstanceGroup(mol, sgroup);
  }
  return true;
}

template <typename Iterator>
bool parse_variable_attachments(Iterator &first, Iterator last,
                                RDKit::RWMol &mol, unsigned int startAtomIdx) {
  // these look like: CO*.C1=CC=NC=C1 |m:2:3.5.4|
  // that corresponds to replacing the bond to atom 2 with bonds to atom 3, 5,
  // or 4
  //
  if (first >= last || *first != 'm' || first + 1 >= last ||
      *(first + 1) != ':') {
    return false;
  }
  first += 2;

  while (first < last && *first >= '0' && *first <= '9') {
    unsigned int at1idx;
    if (!read_int(first, last, at1idx)) {
      return false;
    }

    if (VALID_ATIDX(at1idx) &&
        mol.getAtomWithIdx(at1idx - startAtomIdx)->getDegree() != 1) {
      BOOST_LOG(rdWarningLog)
          << "position variation bond to atom with more than one bond"
          << std::endl;
      return false;
    }
    if (first < last && *first == ':') {
      ++first;
    } else {
      BOOST_LOG(rdWarningLog) << "improperly formatted m: block" << std::endl;
      return false;
    }
    std::vector<std::string> others;
    while (first < last && *first >= '0' && *first <= '9') {
      unsigned int aidx;
      if (!read_int(first, last, aidx)) {
        return false;
      }
      if (VALID_ATIDX(aidx)) {
        others.push_back(std::to_string(aidx - startAtomIdx + 1));
      }
      if (first < last && *first == '.') {
        ++first;
      }
    }
    if (VALID_ATIDX(at1idx)) {
      std::string endPts = "(" + std::to_string(others.size());
      for (auto idx : others) {
        endPts += " " + idx;
      }
      endPts += ")";

      for (auto nbri : boost::make_iterator_range(
               mol.getAtomBonds(mol.getAtomWithIdx(at1idx - startAtomIdx)))) {
        auto bnd = mol[nbri];
        bnd->setProp(common_properties::_MolFileBondEndPts, endPts);
        bnd->setProp(common_properties::_MolFileBondAttach, std::string("ANY"));
      }
    }
    if (first < last && *first == ',') {
      ++first;
    }
  }
  return true;
}

template <typename Iterator>
bool parse_wedged_bonds(Iterator &first, Iterator last, RDKit::RWMol &mol,
                        unsigned int startAtomIdx, unsigned int startBondIdx) {
  // these look like: CC(O)Cl |w:1.0|
  // also wD and wU for down and up wedges.
  //
  // We do not end up using this to set stereochemistry, but the relevant bond
  // properties are set in case client code wants to do something with the
  // information.
  if (first >= last || *first != 'w' || first + 1 >= last) {
    return false;
  }
  ++first;
  Bond::BondDir state = Bond::BondDir::NONE;
  unsigned int cfg = 0;
  switch (*first) {
    case ':':
      state = Bond::BondDir::UNKNOWN;
      cfg = 2;
      break;
    case 'U':
      state = Bond::BondDir::BEGINWEDGE;
      cfg = 1;
      ++first;
      break;
    case 'D':
      state = Bond::BondDir::BEGINDASH;
      cfg = 3;
      ++first;
      break;
    default:
      break;
  }
  if (state == Bond::BondDir::NONE || first >= last || first + 1 >= last ||
      *first != ':') {
    return false;
  }
  ++first;
  while (first < last && *first >= '0' && *first <= '9') {
    unsigned int atomIdx;
    if (!read_int(first, last, atomIdx)) {
      return false;
    }
    if (first < last && *first == '.') {
      ++first;
    } else {
      BOOST_LOG(rdWarningLog) << "improperly formatted w block" << std::endl;
      return false;
    }
    unsigned int bondIdx;
    if (!read_int(first, last, bondIdx)) {
      return false;
    }

    if (VALID_ATIDX(atomIdx) && VALID_BNDIDX(bondIdx)) {
      auto atom = mol.getAtomWithIdx(atomIdx - startAtomIdx);
      auto bond = get_bond_with_smiles_idx(mol, bondIdx - startBondIdx);

      if (!bond) {
        BOOST_LOG(rdWarningLog)
            << "bond " << bondIdx << " not found, wedge from atom " << atomIdx
            << " cannot be applied." << std::endl;
        return false;
      }

      // we can't set wedging twice:
      if (bond->hasProp(common_properties::_MolFileBondCfg)) {
        BOOST_LOG(rdWarningLog)
            << "w block attempts to set wedging on bond " << bond->getIdx()
            << " more than once." << std::endl;
        return false;
      }

      // first things first, the atom needs to be the start atom of the bond for
      // any of this to make sense
      if (atom->getIdx() != bond->getBeginAtomIdx()) {
        if (atom->getIdx() != bond->getEndAtomIdx()) {
          BOOST_LOG(rdWarningLog)
              << "atom " << atomIdx << " is not associated with bond "
              << bondIdx << " in w block" << std::endl;
          return false;
        }
        auto eidx = bond->getBeginAtomIdx();
        bond->setBeginAtomIdx(atom->getIdx());
        bond->setEndAtomIdx(eidx);
      }
      bond->setProp(common_properties::_MolFileBondCfg, cfg);
      bond->setBondDir(state);
<<<<<<< HEAD
      if (cfg == 2 && bond->canHaveDirection()) {
        bond->getBeginAtom()->setChiralTag(Atom::ChiralType::CHI_UNSPECIFIED);
        mol.setProp(detail::_needsDetectBondStereo, 1);
      }
      if ((cfg == 1 || cfg == 3) && bond->canHaveDirection()) {
=======
      if (cfg == 2 && canHaveDirection(*bond)) {
        bond->getBeginAtom()->setChiralTag(Atom::ChiralType::CHI_UNSPECIFIED);
        mol.setProp(detail::_needsDetectBondStereo, 1);
      }
      if ((cfg == 1 || cfg == 3) && canHaveDirection(*bond)) {
>>>>>>> 29b7dddd
        mol.setProp(detail::_needsDetectAtomStereo, 1);
      }
    }
    if (first < last && *first == ',') {
      ++first;
    }
  }
  return true;
}

template <typename Iterator>
bool parse_doublebond_stereo(Iterator &first, Iterator last, RDKit::RWMol &mol,
                             unsigned int, unsigned int startBondIdx,
                             Bond::BondStereo stereo) {
  // these look like: C1CCCC/C=C/CCC1 |ctu:5|
  // also c and t for cis or trans
  //
  while (first < last && *first != ':') {
    ++first;
  }
  if (first >= last || *first != ':') {
    return false;
  }
  ++first;

  while (first < last && *first >= '0' && *first <= '9') {
    unsigned int bondIdx;
    if (!read_int(first, last, bondIdx)) {
      return false;
    }
    if (VALID_BNDIDX(bondIdx)) {
      auto bond = get_bond_with_smiles_idx(mol, bondIdx - startBondIdx);

      if (!bond) {
        BOOST_LOG(rdWarningLog)
            << "bond " << bondIdx
            << " not found, cannot mark as stereo double bond." << std::endl;
        return false;
      }

      Chirality::detail::setStereoForBond(mol, bond, stereo);
    }
    if (first < last && *first == ',') {
      ++first;
    }
  }
  return true;
}

template <typename Iterator>
bool parse_substitution(Iterator &first, Iterator last, RDKit::RWMol &mol,
                        unsigned int startAtomIdx) {
  if (first >= last || *first != 's' || first + 1 >= last ||
      *(first + 1) != ':') {
    return false;
  }
  first += 2;
  while (first < last && *first >= '0' && *first <= '9') {
    unsigned int n1;
    if (!read_int(first, last, n1)) {
      return false;
    }
    // check that we can read at least two more characters:
    if (first + 1 >= last || *first != ':') {
      return false;
    }
    ++first;
    unsigned int n2;
    if (*first == '*') {
      ++first;
      n2 = 0xDEADBEEF;
      if (VALID_ATIDX(n1)) {
        mol.setProp(common_properties::_NeedsQueryScan, 1);
      }
    } else {
      if (!read_int(first, last, n2)) {
        return false;
      }
    }
    if (VALID_ATIDX(n1)) {
      auto atom = mol.getAtomWithIdx(n1 - startAtomIdx);
      if (!atom->hasQuery()) {
        atom = QueryOps::replaceAtomWithQueryAtom(&mol, atom);
      }
      atom->expandQuery(makeAtomNonHydrogenDegreeQuery(n2),
                        Queries::COMPOSITE_AND);
    }
    if (first < last && *first == ',') {
      ++first;
    }
  }
  return true;
}

template <typename Iterator>
bool processRadicalSection(Iterator &first, Iterator last, RDKit::RWMol &mol,
                           unsigned int numRadicalElectrons,
                           unsigned int startAtomIdx) {
  if (first >= last) {
    return false;
  }
  ++first;
  if (first >= last || *first != ':') {
    return false;
  }
  ++first;
  unsigned int atIdx;
  if (!read_int(first, last, atIdx)) {
    return false;
  }
  if (VALID_ATIDX(atIdx)) {
    mol.getAtomWithIdx(atIdx - startAtomIdx)
        ->setNumRadicalElectrons(numRadicalElectrons);
  }
  while (first < last && *first == ',') {
    ++first;
    if (first < last && (*first < '0' || *first > '9')) {
      return true;
    }
    if (!read_int(first, last, atIdx)) {
      return false;
    }
    if (VALID_ATIDX(atIdx)) {
      mol.getAtomWithIdx(atIdx - startAtomIdx)
          ->setNumRadicalElectrons(numRadicalElectrons);
    }
  }
  return first < last;
}

template <typename Iterator>
bool parse_radicals(Iterator &first, Iterator last, RDKit::RWMol &mol,
                    unsigned int startAtomIdx) {
  if (first >= last || *first != '^') {
    return false;
  }
  while (*first == '^') {
    ++first;
    if (first >= last) {
      return false;
    }
    if (*first < '1' || *first > '7') {
      return false;  // these are the values that are allowed to be there
    }
    switch (*first) {
      case '1':
        if (!processRadicalSection(first, last, mol, 1, startAtomIdx)) {
          return false;
        }
        break;
      case '2':
      case '3':
      case '4':
        if (!processRadicalSection(first, last, mol, 2, startAtomIdx)) {
          return false;
        }
        break;
      case '5':
      case '6':
      case '7':
        if (!processRadicalSection(first, last, mol, 3, startAtomIdx)) {
          return false;
        }
        break;
      default:
        BOOST_LOG(rdWarningLog)
            << "Radical specification " << *first << " ignored.";
    }
  }
  return true;
}

template <typename Iterator>
bool parse_enhanced_stereo(Iterator &first, Iterator last, RDKit::RWMol &mol,
                           unsigned int startAtomIdx) {
  StereoGroupType group_type = StereoGroupType::STEREO_ABSOLUTE;
  if (*first == 'a') {
    group_type = StereoGroupType::STEREO_ABSOLUTE;
  } else if (*first == 'o') {
    group_type = StereoGroupType::STEREO_OR;
  } else if (*first == '&') {
    group_type = StereoGroupType::STEREO_AND;
  }
  ++first;

  // OR and AND groups carry a group number
  unsigned int group_id = 0;
  if (group_type != StereoGroupType::STEREO_ABSOLUTE) {
    read_int(first, last, group_id);
  }

  if (first >= last || *first != ':') {
    return false;
  }
  ++first;

  std::vector<Atom *> atoms;
  std::vector<Bond *> bonds;

  while (first <= last && *first >= '0' && *first <= '9') {
    unsigned int aidx;
    if (read_int(first, last, aidx)) {
      if (VALID_ATIDX(aidx)) {
        Atom *atom = mol.getAtomWithIdx(aidx - startAtomIdx);
        if (!atom) {
          BOOST_LOG(rdWarningLog)
              << "Atom " << aidx << " not found!" << std::endl;
          return false;
        }
        atoms.push_back(atom);
      }
    } else {
      return false;
    }

    if (first < last && *first == ',') {
      ++first;
    }
  }
  if (!atoms.empty()) {
    // we need to do a bit of work to check whether or not we've already seen
    // this particular StereoGroup (was Github #6050)
    const auto group_hash =
        10 * group_id + static_cast<unsigned int>(group_type);
    std::vector<unsigned int> sgTracker;
    mol.getPropIfPresent(cxsgTracker, sgTracker);
    std::vector<StereoGroup> mol_stereo_groups(mol.getStereoGroups());
    TEST_ASSERT(mol_stereo_groups.size() == sgTracker.size());

    auto iter = std::find(sgTracker.begin(), sgTracker.end(), group_hash);
    if (iter != sgTracker.end()) {
      auto index = iter - sgTracker.begin();
      auto gAtoms = mol_stereo_groups[index].getAtoms();
      gAtoms.insert(gAtoms.end(), atoms.begin(), atoms.end());
      mol_stereo_groups[index] =
          StereoGroup(mol_stereo_groups[index].getGroupType(),
                      std::move(gAtoms), std::move(bonds), group_id);
    } else {
      // not seen this before, create a new stereogroup
      mol_stereo_groups.emplace_back(group_type, std::move(atoms),
                                     std::move(bonds), group_id);
      sgTracker.push_back(group_hash);
      mol.setProp(cxsgTracker, sgTracker);
    }

    mol.setStereoGroups(std::move(mol_stereo_groups));
  }

  return true;
}

template <typename Iterator>
bool parse_it(Iterator &first, Iterator last, RDKit::RWMol &mol,
              unsigned int startAtomIdx, unsigned int startBondIdx) {
  if (first >= last || *first != '|') {
    return false;
  }
  ++first;
  unsigned int nSGroups = 0;
  unsigned int confIndex = 0;
  while (first < last && *first != '|') {
    typename Iterator::difference_type length = std::distance(first, last);
    if (*first == '(') {
      if (!parse_coords(first, last, mol, startAtomIdx, confIndex++)) {
        return false;
      }
    } else if (*first == '$') {
      if (length > 4 && *(first + 1) == '_' && *(first + 2) == 'A' &&
          *(first + 3) == 'V' && *(first + 4) == ':') {
        first += 4;
        if (!parse_atom_values(first, last, mol, startAtomIdx)) {
          return false;
        }
      } else {
        if (!parse_atom_labels(first, last, mol, startAtomIdx)) {
          return false;
        }
      }
    } else if (length > 9 && std::string(first, first + 9) == "atomProp:") {
      first += 9;
      if (!parse_atom_props(first, last, mol, startAtomIdx)) {
        return false;
      }
    } else if (*first == 'C') {
      if (!parse_coordinate_bonds(first, last, mol, Bond::DATIVE, startAtomIdx,
                                  startBondIdx)) {
        return false;
      }
    } else if (*first == 'H') {
      if (!parse_coordinate_bonds(first, last, mol, Bond::HYDROGEN,
                                  startAtomIdx, startBondIdx)) {
        return false;
      }
    } else if (*first == '^') {
      if (!parse_radicals(first, last, mol, startAtomIdx)) {
        return false;
      }
    } else if (*first == 'a' || *first == 'o' ||
               (*first == '&' && first + 1 < last && first[1] != '#')) {
      if (!parse_enhanced_stereo(first, last, mol, startAtomIdx)) {
        return false;
      }
    } else if (*first == 'r' && first + 1 < last && first[1] == 'b') {
      if (!parse_ring_bonds(first, last, mol, startAtomIdx)) {
        return false;
      }
    } else if (*first == 'L' && first + 1 < last && first[1] == 'N') {
      if (!parse_linknodes(first, last, mol, startAtomIdx)) {
        return false;
      }
    } else if (*first == 'S' && first + 2 < last && first[1] == 'g' &&
               first[2] == 'D') {
      if (!parse_data_sgroup(first, last, mol, startAtomIdx, nSGroups++)) {
        return false;
      }
    } else if (*first == 'S' && first + 2 < last && first[1] == 'g' &&
               first[2] == 'H') {
      if (!parse_sgroup_hierarchy(first, last, mol)) {
        return false;
      }
    } else if (*first == 'S' && first + 1 < last && first[1] == 'g') {
      if (!parse_polymer_sgroup(first, last, mol, startAtomIdx, nSGroups++)) {
        return false;
      }
    } else if (*first == 'u') {
      if (!parse_unsaturation(first, last, mol, startAtomIdx)) {
        return false;
      }
    } else if (*first == 's') {
      if (!parse_substitution(first, last, mol, startAtomIdx)) {
        return false;
      }
    } else if (*first == 'm') {
      if (!parse_variable_attachments(first, last, mol, startAtomIdx)) {
        return false;
      }
    } else if (*first == 'w') {
      if (!parse_wedged_bonds(first, last, mol, startAtomIdx, startBondIdx)) {
        return false;
      }
    } else if (*first == 'c' && first + 2 < last && first[1] == 't' &&
               first[2] == 'u') {
      if (!parse_doublebond_stereo(first, last, mol, startAtomIdx, startBondIdx,
                                   Bond::BondStereo::STEREOANY)) {
        return false;
      }
    } else if (*first == 'c') {
      if (!parse_doublebond_stereo(first, last, mol, startAtomIdx, startBondIdx,
                                   Bond::BondStereo::STEREOCIS)) {
        return false;
      }
    } else if (*first == 't') {
      if (!parse_doublebond_stereo(first, last, mol, startAtomIdx, startBondIdx,
                                   Bond::BondStereo::STEREOTRANS)) {
        return false;
      }
    } else {
      ++first;
    }
    // if(first < last && *first != '|') ++first;
  }
  if (first >= last || *first != '|') {
    return false;
  }
  ++first;  // step past the last '|'
  return true;
}
}  // namespace parser

void parseCXExtensions(RDKit::RWMol &mol, const std::string &extText,
                       std::string::const_iterator &first,
                       unsigned int startAtomIdx, unsigned int startBondIdx) {
  // BOOST_LOG(rdWarningLog) << "parseCXNExtensions: " << extText << std::endl;
  if (extText.empty()) {
    return;
  }
  if (extText[0] != '|') {
    throw RDKit::SmilesParseException(
        "CXSMILES extension does not start with |");
  }
  first = extText.begin();
  bool ok =
      parser::parse_it(first, extText.end(), mol, startAtomIdx, startBondIdx);
  if (!ok) {
    throw RDKit::SmilesParseException("failure parsing CXSMILES extensions");
  }
  processCXSmilesLabels(mol);
  mol.clearProp("_cxsmilesLabelsProcessed");
  mol.clearProp(cxsgTracker);
}
}  // end of namespace SmilesParseOps

namespace RDKit {
namespace SmilesWrite {
namespace {

std::vector<unsigned> getSortedMappedIndexes(
    const std::vector<unsigned int> &atomIds,
    const std::vector<unsigned> &revOrder) {
  std::vector<unsigned> res;
  res.reserve(atomIds.size());
  for (auto atomId : atomIds) {
    res.push_back(revOrder[atomId]);
  }
  std::sort(res.begin(), res.end());
  return res;
}

std::pair<std::vector<StereoGroup>, std::vector<std::vector<unsigned>>>
getSortedStereoGroupsAndIndices(const ROMol &mol,
                                const std::vector<unsigned int> &revOrder) {
  using StGrpIdxPair = std::pair<StereoGroup, std::vector<unsigned>>;

  auto &groups = mol.getStereoGroups();

  std::vector<StGrpIdxPair> sortingGroups;
  sortingGroups.reserve(groups.size());

  for (const auto &sg : groups) {
    // const auto atomIndexes = getSortedMappedIndexes(sg.getAtoms(), revOrder);
    std::vector<unsigned int> atomIds;
<<<<<<< HEAD
    getAllAtomIdsForStereoGroup(mol, sg, atomIds);
=======
    Atropisomers::getAllAtomIdsForStereoGroup(mol, sg, atomIds);
>>>>>>> 29b7dddd
    const auto newAtomIndexes = getSortedMappedIndexes(atomIds, revOrder);
    if (!newAtomIndexes.empty()) {
      sortingGroups.emplace_back(sg, newAtomIndexes);
    }
  }

  // sort by 1) StereoGroup type; 2) StereoGroup id; 3) atom indexes
  std::sort(sortingGroups.begin(), sortingGroups.end(),
            [](const StGrpIdxPair &a, const StGrpIdxPair &b) {
              const auto &[sgA, idxsA] = a;
              const auto &[sgB, idxsB] = b;
              if (sgA.getGroupType() == sgB.getGroupType()) {
                if (sgA.getWriteId() == sgB.getWriteId()) {
                  return idxsA < idxsB;
                }
                return sgA.getWriteId() < sgB.getWriteId();
              }
              return sgA.getGroupType() < sgB.getGroupType();
            });

  std::vector<StereoGroup> sgs;
  std::vector<std::vector<unsigned>> sgAtomIdxs;
  sgs.reserve(sortingGroups.size());
  sgAtomIdxs.reserve(sortingGroups.size());

  for (auto &&p : sortingGroups) {
    sgs.push_back(std::move(p.first));
    sgAtomIdxs.push_back(std::move(p.second));
  }
  return {std::move(sgs), std::move(sgAtomIdxs)};
}

std::string quote_string(const std::string &txt) {
  // FIX
  return txt;
}

std::string quote_atomprop_string(const std::string &txt) {
  // at a bare minimum, . needs to be escaped
  std::string res;
  for (auto c : txt) {
    if (c == '.') {
      res += "&#46;";
    } else {
      res += c;
    }
  }
  return res;
}

class sGrp {
 public:
  unsigned int id;
  std::vector<unsigned int> atoms;

  sGrp(unsigned int i, const std::vector<unsigned int> &a) : id(i), atoms(a){};

  int operator<(const sGrp &o) const { return id < o.id; }

  std::string toString() const {
    std::stringstream res;
    res << id << ":";
    for (auto aid : atoms) {
      res << aid << ",";
    }
    return res.str();
  }
};

std::string get_enhanced_stereo_block(
    const ROMol &mol, const std::vector<unsigned int> &atomOrder) {
  if (mol.getStereoGroups().empty()) {
    return "";
  }
  std::stringstream res;
  // we need a map from original atom idx to output idx:
  std::vector<unsigned int> revOrder(mol.getNumAtoms());
  for (unsigned i = 0; i < atomOrder.size(); ++i) {
    revOrder[atomOrder[i]] = i;
  }

  auto [groups, groupsAtoms] = getSortedStereoGroupsAndIndices(mol, revOrder);

  assignStereoGroupIds(groups);

  auto grpAtomsItr = groupsAtoms.begin();
  for (auto sgItr = groups.begin(); sgItr != groups.end();
       ++sgItr, ++grpAtomsItr) {
    switch (sgItr->getGroupType()) {
      case StereoGroupType::STEREO_ABSOLUTE:
        res << "a:";
        break;
      case StereoGroupType::STEREO_OR:
        res << "o" << sgItr->getWriteId() << ":";
        break;
      case StereoGroupType::STEREO_AND:
        res << "&" << sgItr->getWriteId() << ":";
        break;
    }

    for (const auto &aid : *grpAtomsItr) {
      res << aid << ",";
    }
  }

  std::string resStr = res.str();
  if (!resStr.empty() && resStr.back() == ',') {
    resStr.pop_back();
  }
  return resStr;
}

std::string get_sgroup_hierarchy_block(const ROMol &mol) {
  const auto &sgs = getSubstanceGroups(mol);
  if (sgs.empty()) {
    return "";
  }
  std::stringstream res;
  // we need a map from sgroup index to output index;
  std::map<unsigned int, unsigned int> sgroupOrder;
  bool parentPresent = false;
  for (const auto &sg : sgs) {
    if (sg.hasProp("_cxsmilesOutputIndex")) {
      unsigned int sgidx = sg.getIndexInMol();
      sg.getPropIfPresent("index", sgidx);
      sgroupOrder[sgidx] = sg.getProp<unsigned int>("_cxsmilesOutputIndex");
      sg.clearProp("_cxsmilesOutputIndex");
    }
    if (sg.hasProp("PARENT")) {
      parentPresent = true;
    }
  }

  if (parentPresent) {
    // now loop over them and add the information
    std::map<unsigned int, std::vector<unsigned int>> accum;
    for (const auto &sg : sgs) {
      unsigned pidx;
      if (sg.getPropIfPresent("PARENT", pidx) &&
          sgroupOrder.find(pidx) != sgroupOrder.end()) {
        unsigned int sgidx = sg.getIndexInMol();
        sg.getPropIfPresent("index", sgidx);
        if (sgroupOrder.find(sgidx) != sgroupOrder.end()) {
          accum[sgroupOrder[pidx]].push_back(sgroupOrder[sgidx]);
        }
      }
    }
    if (!accum.empty()) {
      res << "SgH:";
      for (const auto &pr : accum) {
        res << pr.first << ":";
        for (auto v : pr.second) {
          res << v << ".";
        }
        // remove the extra ".":
        res.seekp(-1, res.cur);
        res << ",";
      }
    }
    std::string resStr = res.str();
    while (!resStr.empty() && resStr.back() == ',') {
      resStr.pop_back();
    }
    return resStr;
  } else {
    return "";
  }
}

std::string get_sgroup_polymer_block(
    const ROMol &mol, const std::vector<unsigned int> &atomOrder,
    const std::vector<unsigned int> &bondOrder) {
  const auto &sgs = getSubstanceGroups(mol);
  if (sgs.empty()) {
    return "";
  }
  unsigned int sgroupOutputIndex = 0;
  mol.getPropIfPresent("_cxsmilesOutputIndex", sgroupOutputIndex);
  std::stringstream res;
  // we need a map from original atom idx to output idx:
  std::vector<unsigned int> revAtomOrder(mol.getNumAtoms());
  for (unsigned i = 0; i < atomOrder.size(); ++i) {
    revAtomOrder[atomOrder[i]] = i;
  }
  // we need a map from original bond idx to output idx:
  std::vector<unsigned int> revBondOrder(mol.getNumBonds());
  for (unsigned i = 0; i < bondOrder.size(); ++i) {
    revBondOrder[bondOrder[i]] = i;
  }

  std::map<std::string, std::string> reverseTypemap;
  for (const auto &pr : SmilesParseOps::sgroupTypemap) {
    if (reverseTypemap.find(pr.second) == reverseTypemap.end()) {
      reverseTypemap[pr.second] = pr.first;
    }
  }

  for (const auto &sg : sgs) {
    std::string typ;
    if (sg.getPropIfPresent("TYPE", typ) &&
        reverseTypemap.find(typ) != reverseTypemap.end()) {
      sg.setProp("_cxsmilesOutputIndex", sgroupOutputIndex);
      sgroupOutputIndex++;

      res << "Sg:";
      std::string subtype;
      if (typ == "COP" && sg.getPropIfPresent("SUBTYPE", subtype)) {
        if (subtype == "ALT") {
          res << "alt";
        } else if (subtype == "RAN") {
          res << "ran";
        } else if (subtype == "BLO") {
          res << "blk";
        } else {
          res << reverseTypemap["COP"];
        }
      } else {
        res << reverseTypemap[typ];
      }
      res << ":";
      for (const auto oaid : sg.getAtoms()) {
        res << revAtomOrder[oaid] << ",";
      }
      // remove the extra ",":
      res.seekp(-1, res.cur);
      res << ":";
      std::string label;
      if (sg.getPropIfPresent("LABEL", label)) {
        res << label;
      }
      res << ":";
      std::string connect;
      if (sg.getPropIfPresent("CONNECT", connect)) {
        boost::algorithm::to_lower(connect);
        res << connect;
      }
      res << ":";
      std::vector<unsigned int> headCrossings;
      if (sg.getPropIfPresent("XBHEAD", headCrossings) &&
          headCrossings.size() > 1) {
        for (auto v : headCrossings) {
          res << bondOrder[v] << ",";
        }
        // remove the extra ",":
        res.seekp(-1, res.cur);
      }
      res << ":";
      std::vector<unsigned int> tailCrossings;
      if (sg.getPropIfPresent("XBCORR", tailCrossings) &&
          tailCrossings.size() > 2) {
        for (unsigned int i = 1; i < tailCrossings.size(); i += 2) {
          res << bondOrder[tailCrossings[i]] << ",";
        }
        // remove the extra ",":
        res.seekp(-1, res.cur);
      }
      res << ":";
    }
    res << ",";
  }

  std::string resStr = res.str();
  while (!resStr.empty() && resStr.back() == ',') {
    resStr.pop_back();
  }
  mol.setProp("_cxsmilesOutputIndex", sgroupOutputIndex);

  return resStr;
}

std::string get_sgroup_data_block(const ROMol &mol,
                                  const std::vector<unsigned int> &atomOrder) {
  const auto &sgs = getSubstanceGroups(mol);
  if (sgs.empty()) {
    return "";
  }

  unsigned int sgroupOutputIndex = 0;
  mol.getPropIfPresent("_cxsmilesOutputIndex", sgroupOutputIndex);

  std::stringstream res;
  // we need a map from original atom idx to output idx:
  std::vector<unsigned int> revOrder(mol.getNumAtoms());
  for (unsigned i = 0; i < atomOrder.size(); ++i) {
    revOrder[atomOrder[i]] = i;
  }

  for (const auto &sg : sgs) {
    if (sg.hasProp("TYPE") && sg.getProp<std::string>("TYPE") == "DAT") {
      sg.setProp("_cxsmilesOutputIndex", sgroupOutputIndex);
      sgroupOutputIndex++;

      res << "SgD:";
      // we don't attempt to canonicalize the atom order because the user
      // may ascribe some significance to the ordering of the atoms
      for (const auto oaid : sg.getAtoms()) {
        res << revOrder[oaid] << ",";
      }
      // remove the extra ",":
      res.seekp(-1, res.cur);
      res << ":";
      std::string prop;
      if (sg.getPropIfPresent("FIELDNAME", prop) && !prop.empty()) {
        res << prop;
      }
      res << ":";
      std::vector<std::string> vprop;
      if (sg.getPropIfPresent("DATAFIELDS", vprop) && !vprop.empty()) {
        for (const auto &pv : vprop) {
          res << pv << ",";
        }
        // remove the extra ",":
        res.seekp(-1, res.cur);
      }
      res << ":";
      if (sg.getPropIfPresent("QUERYOP", prop) && !prop.empty()) {
        res << prop;
      }
      res << ":";
      if (sg.getPropIfPresent("FIELDINFO", prop) && !prop.empty()) {
        res << prop;
      }
      res << ":";
      if (sg.getPropIfPresent("FIELDTAG", prop) && !prop.empty()) {
        res << prop;
      }
      res << ":";
      // FIX: do something about the coordinates
    }
    res << ",";
  }

  std::string resStr = res.str();
  if (!resStr.empty() && resStr.back() == ',') {
    resStr.pop_back();
  }
  mol.setProp("_cxsmilesOutputIndex", sgroupOutputIndex);

  return resStr;
}

std::string get_atomlabel_block(const ROMol &mol,
                                const std::vector<unsigned int> &atomOrder) {
  std::string res = "";
  for (auto idx : atomOrder) {
    if (idx != atomOrder.front()) {
      res += ";";
    }
    std::string lbl;
    const auto atom = mol.getAtomWithIdx(idx);
    if (atom->getPropIfPresent(common_properties::_QueryAtomGenericLabel,
                               lbl)) {
      res += quote_string(lbl + "_p");
    } else if (!atom->getAtomicNum() &&
               atom->getPropIfPresent(common_properties::dummyLabel, lbl) &&
               std::find(SmilesParseOps::pseudoatoms.begin(),
                         SmilesParseOps::pseudoatoms.end(),
                         lbl) != SmilesParseOps::pseudoatoms.end()) {
      res += quote_string(lbl + "_p");
    } else if (atom->getPropIfPresent(common_properties::atomLabel, lbl)) {
      res += quote_string(lbl);
    }
  }
  // if we didn't find anything return an empty string
  if (std::find_if_not(res.begin(), res.end(),
                       [](const auto c) { return c == ';'; }) == res.end()) {
    res.clear();
  }
  return res;
}

std::string get_value_block(const ROMol &mol,
                            const std::vector<unsigned int> &atomOrder,
                            const std::string &prop) {
  std::string res = "";
  bool first = true;
  for (auto idx : atomOrder) {
    if (!first) {
      res += ";";
    } else {
      first = false;
    }
    std::string lbl;
    if (mol.getAtomWithIdx(idx)->getPropIfPresent(prop, lbl)) {
      res += quote_string(lbl);
    }
  }
  return res;
}
std::string get_radical_block(const ROMol &mol,
                              const std::vector<unsigned int> &atomOrder) {
  std::string res = "";
  std::map<unsigned int, std::vector<unsigned int>> rads;
  for (unsigned int i = 0; i < atomOrder.size(); ++i) {
    auto idx = atomOrder[i];
    auto nrad = mol.getAtomWithIdx(idx)->getNumRadicalElectrons();
    if (nrad) {
      rads[nrad].push_back(i);
    }
  }
  if (rads.size()) {
    for (const auto &pr : rads) {
      switch (pr.first) {
        case 1:
          res += "^1:";
          break;
        case 2:
          res += "^2:";
          break;
        case 3:
          res += "^5:";
          break;
        default:
          BOOST_LOG(rdWarningLog) << "unsupported number of radical electrons "
                                  << pr.first << std::endl;
      }
      for (auto aidx : pr.second) {
        res += boost::str(boost::format("%d,") % aidx);
      }
    }
  }
  return res;
}
double zero_small_vals(double val) {
  if (fabs(val) < 1e-4) {
    return 0.0;
  }
  return val;
}
std::string get_coords_block(const ROMol &mol,
                             const std::vector<unsigned int> &atomOrder) {
  std::string res = "";
  const auto &conf = mol.getConformer();
  bool first = true;
  for (auto idx : atomOrder) {
    const auto &pt = conf.getAtomPos(idx);
    if (!first) {
      res += ";";
    } else {
      first = false;
    }
    res += boost::str(boost::format("%g,%g,") % zero_small_vals(pt.x) %
                      zero_small_vals(pt.y));
    if (conf.is3D()) {
      auto zc = boost::str(boost::format("%g") % zero_small_vals(pt.z));
      if (zc != "0") {
        res += zc;
      }
    }
  }
  return res;
}

std::string get_atom_props_block(const ROMol &mol,
                                 const std::vector<unsigned int> &atomOrder) {
  std::vector<std::string> skip = {common_properties::atomLabel,
                                   common_properties::molFileValue,
                                   common_properties::molParity};
  std::string res = "";
  unsigned int which = 0;
  for (auto idx : atomOrder) {
    const auto atom = mol.getAtomWithIdx(idx);
    bool includePrivate = false, includeComputed = false;
    for (const auto &pn : atom->getPropList(includePrivate, includeComputed)) {
      if (std::find(skip.begin(), skip.end(), pn) == skip.end()) {
        std::string pv = atom->getProp<std::string>(pn);
        if (pn == "dummyLabel" &&
            std::find(SmilesParseOps::pseudoatoms.begin(),
                      SmilesParseOps::pseudoatoms.end(),
                      pv) != SmilesParseOps::pseudoatoms.end()) {
          // it's a pseudoatom, skip it
          continue;
        }
        if (res.empty()) {
          res += "atomProp";
        }
        res +=
            boost::str(boost::format(":%d.%s.%s") % which %
                       quote_atomprop_string(pn) % quote_atomprop_string(pv));
      }
    }
    ++which;
  }
  return res;
}

std::string get_bond_config_block(const ROMol &mol,
                                  const std::vector<unsigned int> &atomOrder,
                                  const std::vector<unsigned int> &bondOrder,
                                  bool coordsIncluded, INT_MAP_INT wedgeBonds,
                                  bool atropisomerOnly = false) {
  std::map<std::string, std ::vector<std::string>> wParts;
  for (unsigned int i = 0; i < bondOrder.size(); ++i) {
    auto idx = bondOrder[i];
    const auto bond = mol.getBondWithIdx(idx);
    unsigned int wedgeStartAtomIdx = bond->getBeginAtomIdx();

<<<<<<< HEAD
    if (!bond->canHaveDirection()) {
=======
    if (!canHaveDirection(*bond)) {
>>>>>>> 29b7dddd
      continue;
    }
    // when figuring out what to output for the bond, favor the wedge state:
    Bond::BondDir bd = bond->getBondDir();
    switch (bd) {
      case Bond::BondDir::BEGINDASH:
      case Bond::BondDir::BEGINWEDGE:
      case Bond::BondDir::UNKNOWN:
        break;
      default:
        bd = Bond::BondDir::NONE;
    }

    if (atropisomerOnly) {
      // on of the bonds on the beging atom of this bond must be an atropisomer

      if (bd == Bond::BondDir::NONE) {
        continue;
      }
      bool foundAtropisomer = false;

      const Atom *firstAtom = bond->getBeginAtom();
      for (auto bondNbr : mol.atomBonds(firstAtom)) {
        if (bondNbr->getStereo() == Bond::BondStereo::STEREOATROPCW ||
            bondNbr->getStereo() == Bond::BondStereo::STEREOATROPCCW) {
          foundAtropisomer = true;
          break;
        }
      }
      if (!foundAtropisomer) {
        continue;
      }
    } else {  //  atropisomeronly is FALSE - check for a wedging caused by
              //  chiral atom
      unsigned int cfg = 0;
      if (bd == Bond::BondDir::NONE &&
          bond->getPropIfPresent(common_properties::_MolFileBondCfg, cfg)) {
        switch (cfg) {
          case 1:
            bd = Bond::BondDir::BEGINWEDGE;
            break;
          case 2:
            bd = Bond::BondDir::UNKNOWN;
            break;
          case 3:
            bd = Bond::BondDir::BEGINDASH;
            break;

          default:
            bd = Bond::BondDir::NONE;
        }
      }

      if (bd == Bond::BondDir::NONE && coordsIncluded) {
        int dirCode;
        bool reverse;
        Chirality::GetMolFileBondStereoInfo(
            bond, wedgeBonds, &mol.getConformer(0), dirCode, reverse);
        switch (dirCode) {
          case 1:
            bd = Bond::BondDir::BEGINWEDGE;
            break;
          case 3:
            bd = Bond::BondDir::UNKNOWN;
            break;
          case 6:
            bd = Bond::BondDir::BEGINDASH;
            break;
          default:
            bd = Bond::BondDir::NONE;
        }
        if (reverse) {
          wedgeStartAtomIdx = bond->getEndAtomIdx();
        }
      }
    }

    auto begAtomOrder =
        std::find(atomOrder.begin(), atomOrder.end(), wedgeStartAtomIdx) -
        atomOrder.begin();

    std::string wType = "";
    if (bd == Bond::BondDir::UNKNOWN) {
      wType = "w";
    } else if (coordsIncluded) {
      // we only do wedgeUp and wedgeDown if coordinates are being output
      if (bd == Bond::BondDir::BEGINWEDGE) {
        wType = "wU";
      } else if (bd == Bond::BondDir::BEGINDASH) {
        wType = "wD";
      }
    }

    if (wType != "") {
      if (wParts.find(wType) == wParts.end()) {
        wParts[wType] = std::vector<std::string>();
      }
      wParts[wType].push_back(
          boost::str(boost::format("%d.%d") % begAtomOrder % i));
    }
  }
  std::string res = "";

  for (auto wPart : wParts) {
    if (res != "") {
      res += ",";
    }
    res += wPart.first + ":" + boost::algorithm::join(wPart.second, ",");
  }

  return res;
}

std::string get_ringbond_cistrans_block(
    const ROMol &mol, const std::vector<unsigned int> &atomOrder,
    const std::vector<unsigned int> &bondOrder) {
  if (!mol.getRingInfo()->isInitialized()) {
    return "";
  }

  const auto rinfo = mol.getRingInfo();
  std::string c = "", t = "", ctu = "";
  for (unsigned int i = 0; i < bondOrder.size(); ++i) {
    auto idx = bondOrder[i];
    if (!rinfo->numBondRings(idx) ||
        rinfo->minBondRingSize(idx) <
            Chirality::minRingSizeForDoubleBondStereo) {
      // we only do ring bonds of a minimum size
      continue;
    }
    const auto bond = mol.getBondWithIdx(idx);
    if (bond->getBondType() != Bond::BondType::DOUBLE &&
        bond->getBondType() != Bond::BondType::AROMATIC) {
      continue;
    }
    Bond::BondStereo bstereo = bond->getStereo();
    if (bstereo != Bond::BondStereo::STEREOANY &&
        bstereo != Bond::BondStereo::STEREOCIS &&
        bstereo != Bond::BondStereo::STEREOTRANS) {
      continue;
    }

    auto label = std::to_string(i);

    if (bstereo == Bond::BondStereo::STEREOANY) {
      // this one's easy because we don't care about the atom order.
      if (ctu.empty()) {
        ctu += "ctu:";
      } else {
        ctu += ",";
      }
      ctu += label;
    } else {
      Atom *begAtom = bond->getBeginAtom();
      Atom *endAtom = bond->getEndAtom();
      bool needSwap = false;
      if (begAtom->getDegree() > 2) {
        unsigned int o1 = atomOrder[bond->getStereoAtoms()[0]];
        for (const auto nbr : mol.atomNeighbors(begAtom)) {
          if (nbr == endAtom ||
              nbr->getIdx() ==
                  static_cast<unsigned>(bond->getStereoAtoms()[0])) {
            continue;
          }
          if (atomOrder[nbr->getIdx() < o1]) {
            // this neighbor came first, we need to swap:
            needSwap = !needSwap;
          }
        }
      }
      if (endAtom->getDegree() > 2) {
        unsigned int o1 = atomOrder[bond->getStereoAtoms()[1]];
        for (const auto nbr : mol.atomNeighbors(endAtom)) {
          if (nbr == begAtom ||
              nbr->getIdx() ==
                  static_cast<unsigned>(bond->getStereoAtoms()[1])) {
            continue;
          }
          if (atomOrder[nbr->getIdx() < o1]) {
            // this neighbor came first, we need to swap:
            needSwap = !needSwap;
          }
        }
      }
      if (bstereo == Bond::BondStereo::STEREOCIS || needSwap) {
        if (c.empty()) {
          c += "c:";
        } else {
          c += ",";
        }
        c += label;
      } else {
        if (t.empty()) {
          t += "t:";
        } else {
          t += ",";
        }
        t += label;
      }
    }
  }
  return c + t + ctu;
}

std::string get_linknodes_block(const ROMol &mol,
                                const std::vector<unsigned int> &atomOrder) {
  bool strict = false;
  auto linkNodes = MolEnumerator::utils::getMolLinkNodes(mol, strict);
  if (linkNodes.empty()) {
    return "";
  }
  // we need a map from original atom idx to output idx:
  std::vector<unsigned int> revOrder(mol.getNumAtoms());
  for (unsigned i = 0; i < atomOrder.size(); ++i) {
    revOrder[atomOrder[i]] = i;
  }

  std::stringstream res;
  res << "LN:";
  for (const auto &ln : linkNodes) {
    unsigned int atomIdx = atomOrder[ln.bondAtoms[0].first];
    res << atomIdx << ":" << ln.minRep << "." << ln.maxRep;
    if (mol.getAtomWithIdx(ln.bondAtoms[0].first)->getDegree() > 2) {
      // include the outer atom indices
      res << "." << atomOrder[ln.bondAtoms[0].second] << "."
          << atomOrder[ln.bondAtoms[1].second];
    }
    res << ",";
  }

  std::string resStr = res.str();
  if (!resStr.empty() && resStr.back() == ',') {
    resStr.pop_back();
  }
  return resStr;
}

void appendToCXExtension(const std::string &addition, std::string &base) {
  if (!addition.empty()) {
    if (base.size() > 1) {
      base += ",";
    }
    base += addition;
  }
}

}  // namespace
std::string getCXExtensions(const ROMol &mol, std::uint32_t flags) {
  std::string res = "|";
  // we will need atom and bond orderings. Get them now:
  const std::vector<unsigned int> &atomOrder =
      mol.getProp<std::vector<unsigned int>>(
          common_properties::_smilesAtomOutputOrder);
  const std::vector<unsigned int> &bondOrder =
      mol.getProp<std::vector<unsigned int>>(
          common_properties::_smilesBondOutputOrder);
  bool needLabels = false;
  bool needValues = false;
  for (auto idx : atomOrder) {
    const auto at = mol.getAtomWithIdx(idx);
    if (at->hasProp(common_properties::atomLabel) ||
        at->hasProp(common_properties::_QueryAtomGenericLabel) ||
        at->hasProp(common_properties::dummyLabel)) {
      needLabels = true;
    }
    if (at->hasProp(common_properties::molFileValue)) {
      needValues = true;
    }
  }
  if ((flags & SmilesWrite::CXSmilesFields::CX_COORDS) &&
      mol.getNumConformers()) {
    res += "(" + get_coords_block(mol, atomOrder) + ")";
  }
  if ((flags & SmilesWrite::CXSmilesFields::CX_ATOM_LABELS) && needLabels) {
    auto lbls = get_atomlabel_block(mol, atomOrder);
    if (!lbls.empty()) {
      if (res.size() > 1) {
        res += ",";
      }
      res += "$" + lbls + "$";
    }
  }
  if ((flags & SmilesWrite::CXSmilesFields::CX_MOLFILE_VALUES) && needValues) {
    if (res.size() > 1) {
      res += ",";
    }
    res += "$_AV:" +
           get_value_block(mol, atomOrder, common_properties::molFileValue) +
           "$";
  }
  auto radblock = get_radical_block(mol, atomOrder);
  if ((flags & SmilesWrite::CXSmilesFields::CX_RADICALS) && radblock.size()) {
    if (res.size() > 1) {
      res += ",";
    }
    res += radblock;
    if (res.back() == ',') {
      res.erase(res.size() - 1);
    }
  }

  if (flags & SmilesWrite::CXSmilesFields::CX_ATOM_PROPS) {
    const auto atomblock = get_atom_props_block(mol, atomOrder);
    appendToCXExtension(atomblock, res);
  }

  if (flags & SmilesWrite::CXSmilesFields::CX_BOND_CFG) {
    INT_MAP_INT wedgeBonds = Chirality::pickBondsToWedge(mol);

    if (mol.getNumConformers()) {
<<<<<<< HEAD
      WedgeBondsFromAtropisomers(mol, &mol.getConformer(), wedgeBonds);
=======
      Atropisomers::wedgeBondsFromAtropisomers(mol, &mol.getConformer(),
                                               wedgeBonds);
>>>>>>> 29b7dddd
    }

    bool includeCoords = flags & SmilesWrite::CXSmilesFields::CX_COORDS &&
                         mol.getNumConformers();
    const auto cfgblock = get_bond_config_block(mol, atomOrder, bondOrder,
                                                includeCoords, wedgeBonds);
    appendToCXExtension(cfgblock, res);
    const auto cistransblock =
        get_ringbond_cistrans_block(mol, atomOrder, bondOrder);
    appendToCXExtension(cistransblock, res);
  }

  // do the CX_BOND_ATROPISOMER only if CX_BOND_CFG s not done.  CX_BOND_CFG
  // includes the atropisomer wedging
  else if (flags & SmilesWrite::CXSmilesFields::CX_BOND_ATROPISOMER) {
    INT_MAP_INT wedgeBonds;

    if (mol.getNumConformers()) {
<<<<<<< HEAD
      WedgeBondsFromAtropisomers(mol, &mol.getConformer(), wedgeBonds);
=======
      Atropisomers::wedgeBondsFromAtropisomers(mol, &mol.getConformer(),
                                               wedgeBonds);
>>>>>>> 29b7dddd
    }

    bool includeCoords = flags & SmilesWrite::CXSmilesFields::CX_COORDS &&
                         mol.getNumConformers();
    const auto cfgblock = get_bond_config_block(
        mol, atomOrder, bondOrder, includeCoords, wedgeBonds, true);
    appendToCXExtension(cfgblock, res);
  }

  if (flags & SmilesWrite::CXSmilesFields::CX_LINKNODES) {
    const auto linknodeblock = get_linknodes_block(mol, atomOrder);
    appendToCXExtension(linknodeblock, res);
  }
  if (flags & SmilesWrite::CXSmilesFields::CX_ENHANCEDSTEREO) {
    const auto stereoblock = get_enhanced_stereo_block(mol, atomOrder);
    appendToCXExtension(stereoblock, res);
  }
  if (flags & SmilesWrite::CXSmilesFields::CX_SGROUPS) {
    const auto sgroupdatablock = get_sgroup_data_block(mol, atomOrder);
    appendToCXExtension(sgroupdatablock, res);
  }
  if (flags & SmilesWrite::CXSmilesFields::CX_POLYMER) {
    const auto sgrouppolyblock =
        get_sgroup_polymer_block(mol, atomOrder, bondOrder);
    appendToCXExtension(sgrouppolyblock, res);
  }
  if (flags & (SmilesWrite::CXSmilesFields::CX_SGROUPS |
               SmilesWrite::CXSmilesFields::CX_POLYMER)) {
    const auto sgrouphierarchyblock = get_sgroup_hierarchy_block(mol);
    appendToCXExtension(sgrouphierarchyblock, res);
  }
  mol.clearProp("_cxsmilesOutputIndex");
  if (res.size() > 1) {
    res += "|";
  } else {
    res = "";
  }
  return res;
}
}  // namespace SmilesWrite
}  // namespace RDKit<|MERGE_RESOLUTION|>--- conflicted
+++ resolved
@@ -1106,19 +1106,11 @@
       }
       bond->setProp(common_properties::_MolFileBondCfg, cfg);
       bond->setBondDir(state);
-<<<<<<< HEAD
-      if (cfg == 2 && bond->canHaveDirection()) {
-        bond->getBeginAtom()->setChiralTag(Atom::ChiralType::CHI_UNSPECIFIED);
-        mol.setProp(detail::_needsDetectBondStereo, 1);
-      }
-      if ((cfg == 1 || cfg == 3) && bond->canHaveDirection()) {
-=======
       if (cfg == 2 && canHaveDirection(*bond)) {
         bond->getBeginAtom()->setChiralTag(Atom::ChiralType::CHI_UNSPECIFIED);
         mol.setProp(detail::_needsDetectBondStereo, 1);
       }
       if ((cfg == 1 || cfg == 3) && canHaveDirection(*bond)) {
->>>>>>> 29b7dddd
         mol.setProp(detail::_needsDetectAtomStereo, 1);
       }
     }
@@ -1540,11 +1532,7 @@
   for (const auto &sg : groups) {
     // const auto atomIndexes = getSortedMappedIndexes(sg.getAtoms(), revOrder);
     std::vector<unsigned int> atomIds;
-<<<<<<< HEAD
-    getAllAtomIdsForStereoGroup(mol, sg, atomIds);
-=======
     Atropisomers::getAllAtomIdsForStereoGroup(mol, sg, atomIds);
->>>>>>> 29b7dddd
     const auto newAtomIndexes = getSortedMappedIndexes(atomIds, revOrder);
     if (!newAtomIndexes.empty()) {
       sortingGroups.emplace_back(sg, newAtomIndexes);
@@ -2042,11 +2030,7 @@
     const auto bond = mol.getBondWithIdx(idx);
     unsigned int wedgeStartAtomIdx = bond->getBeginAtomIdx();
 
-<<<<<<< HEAD
-    if (!bond->canHaveDirection()) {
-=======
     if (!canHaveDirection(*bond)) {
->>>>>>> 29b7dddd
       continue;
     }
     // when figuring out what to output for the bond, favor the wedge state:
@@ -2357,12 +2341,8 @@
     INT_MAP_INT wedgeBonds = Chirality::pickBondsToWedge(mol);
 
     if (mol.getNumConformers()) {
-<<<<<<< HEAD
-      WedgeBondsFromAtropisomers(mol, &mol.getConformer(), wedgeBonds);
-=======
       Atropisomers::wedgeBondsFromAtropisomers(mol, &mol.getConformer(),
                                                wedgeBonds);
->>>>>>> 29b7dddd
     }
 
     bool includeCoords = flags & SmilesWrite::CXSmilesFields::CX_COORDS &&
@@ -2381,12 +2361,8 @@
     INT_MAP_INT wedgeBonds;
 
     if (mol.getNumConformers()) {
-<<<<<<< HEAD
-      WedgeBondsFromAtropisomers(mol, &mol.getConformer(), wedgeBonds);
-=======
       Atropisomers::wedgeBondsFromAtropisomers(mol, &mol.getConformer(),
                                                wedgeBonds);
->>>>>>> 29b7dddd
     }
 
     bool includeCoords = flags & SmilesWrite::CXSmilesFields::CX_COORDS &&

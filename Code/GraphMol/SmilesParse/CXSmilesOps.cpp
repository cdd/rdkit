//
//  Copyright (C) 2016-2021 Greg Landrum and other RDKit contributors
//
//   @@ All Rights Reserved @@
//  This file is part of the RDKit.
//  The contents are covered by the terms of the BSD license
//  which is included in the file license.txt, found at the root
//  of the RDKit source tree.
//
#include <RDGeneral/BoostStartInclude.h>
#include <boost/algorithm/string.hpp>
#include <boost/lexical_cast.hpp>
#include <boost/format.hpp>
#include <RDGeneral/BoostEndInclude.h>
#include <GraphMol/RDKitBase.h>
#include <GraphMol/RDKitQueries.h>
#include <GraphMol/FileParsers/MolFileStereochem.h>
#include <GraphMol/Atropisomers.h>
#include <GraphMol/Chirality.h>

#include <iostream>
#include <algorithm>
#include "SmilesWrite.h"
#include "SmilesParse.h"
#include "SmilesParseOps.h"
#include <GraphMol/MolEnumerator/LinkNode.h>
#include <GraphMol/Chirality.h>
#include <map>

namespace SmilesParseOps {
using namespace RDKit;

const std::string cxsmilesindex = "_cxsmilesindex";
const std::string cxsgTracker = "_sgTracker";

// FIX: once this can be automated using constexpr, do so
const std::vector<std::string_view> pseudoatoms{"Pol", "Mod"};
const std::vector<std::string_view> pseudoatoms_p{"Pol_p", "Mod_p"};

std::map<std::string, std::string> sgroupTypemap = {
    {"n", "SRU"},   {"mon", "MON"}, {"mer", "MER"}, {"co", "COP"},
    {"xl", "CRO"},  {"mod", "MOD"}, {"mix", "MIX"}, {"f", "FOR"},
    {"any", "ANY"}, {"gen", "GEN"}, {"c", "COM"},   {"grf", "GRA"},
    {"alt", "COP"}, {"ran", "COP"}, {"blk", "COP"}};

template <typename Q>
void addquery(Q *qry, std::string symbol, RDKit::RWMol &mol, unsigned int idx) {
  PRECONDITION(qry, "bad query");
  auto *qa = new QueryAtom(0);
  qa->setQuery(qry);
  qa->setNoImplicit(true);
  mol.replaceAtom(idx, qa);
  if (symbol != "") {
    mol.getAtomWithIdx(idx)->setProp(RDKit::common_properties::atomLabel,
                                     symbol);
  }
  delete qa;
}

void processCXSmilesLabels(RWMol &mol) {
  if (mol.hasProp("_cxsmilesLabelsProcessed")) {
    return;
  }
  for (auto atom : mol.atoms()) {
    std::string symb = "";
    if (atom->getPropIfPresent(common_properties::atomLabel, symb)) {
      atom->clearProp(common_properties::dummyLabel);
      if (symb == "star_e") {
        /* according to the MDL spec, these match anything, but in MARVIN they
        are "unspecified end groups" for polymers */
        addquery(makeAtomNullQuery(), symb, mol, atom->getIdx());
      } else if (symb == "Q_e") {
        addquery(makeQAtomQuery(), symb, mol, atom->getIdx());
      } else if (symb == "QH_p") {
        addquery(makeQHAtomQuery(), symb, mol, atom->getIdx());
      } else if (symb == "AH_p") {  // this seems wrong...
        /* According to the MARVIN Sketch, AH is "any atom, including H" -
        this would be "*" in SMILES - and "A" is "any atom except H".
        The CXSMILES docs say that "A" can be represented normally in SMILES
        and that "AH" needs to be written out as AH_p. I'm going to assume that
        this is a Marvin internal thing and just parse it as they describe it.
        This means that "*" in the SMILES itself needs to be treated
        differently, which we do below. */
        addquery(makeAHAtomQuery(), symb, mol, atom->getIdx());
      } else if (symb == "X_p") {
        addquery(makeXAtomQuery(), symb, mol, atom->getIdx());
      } else if (symb == "XH_p") {
        addquery(makeXHAtomQuery(), symb, mol, atom->getIdx());
      } else if (symb == "M_p") {
        addquery(makeMAtomQuery(), symb, mol, atom->getIdx());
      } else if (symb == "MH_p") {
        addquery(makeMHAtomQuery(), symb, mol, atom->getIdx());
      } else if (std::find(pseudoatoms_p.begin(), pseudoatoms_p.end(), symb) !=
                 pseudoatoms_p.end()) {
        // strip off the "_p":
        atom->setProp(common_properties::dummyLabel,
                      symb.substr(0, symb.size() - 2));
        atom->clearProp(common_properties::atomLabel);
      }
    } else if (atom->getAtomicNum() == 0 && !atom->hasQuery() &&
               atom->getSymbol() == "*") {
      addquery(makeAAtomQuery(), "", mol, atom->getIdx());
    }
  }
  mol.setProp("_cxsmilesLabelsProcessed", 1, true);
}

namespace parser {

const std::string _headCrossings = "_headCrossings";
const std::string _tailCrossings = "_tailCrossings";

template <typename Iterator>
bool read_int(Iterator &first, Iterator last, unsigned int &res) {
  std::string num = "";
  while (first <= last && *first >= '0' && *first <= '9') {
    num += *first;
    ++first;
  }
  if (num.empty()) {
    return false;
  }
  res = boost::lexical_cast<unsigned int>(num);
  return true;
}
template <typename Iterator>
bool read_int_list(Iterator &first, Iterator last,
                   std::vector<unsigned int> &res, char sep = ',') {
  while (1) {
    std::string num = "";
    while (first <= last && *first >= '0' && *first <= '9') {
      num += *first;
      ++first;
    }
    if (!num.empty()) {
      res.push_back(boost::lexical_cast<unsigned int>(num));
    }
    if (first >= last || *first != sep) {
      break;
    }
    ++first;
  }
  return true;
}
template <typename Iterator>
bool read_int_pair(Iterator &first, Iterator last, unsigned int &n1,
                   unsigned int &n2, char sep = '.') {
  if (!read_int(first, last, n1)) {
    return false;
  }
  if (first >= last || *first != sep) {
    return false;
  }
  ++first;
  return read_int(first, last, n2);
}

template <typename Iterator>
std::string read_text_to(Iterator &first, Iterator last, std::string delims) {
  std::string res = "";
  Iterator start = first;
  // EFF: there are certainly faster ways to do this
  while (first <= last && delims.find_first_of(*first) == std::string::npos) {
    if (*first == '&' && std::distance(first, last) > 2 &&
        *(first + 1) == '#') {
      // escaped char
      if (start != first) {
        res += std::string(start, first);
      }
      Iterator next = first + 2;
      while (next != last && *next >= '0' && *next <= '9') {
        ++next;
      }
      if (next == last || *next != ';') {
        throw RDKit::SmilesParseException(
            "failure parsing CXSMILES extensions: quoted block not terminated "
            "with ';'");
      }
      if (next > first + 2) {
        std::string blk = std::string(first + 2, next);
        res += (char)(boost::lexical_cast<int>(blk));
      }
      first = next + 1;
      start = first;
    } else {
      ++first;
    }
  }
  if (start != first) {
    res += std::string(start, first);
  }
  return res;
}
namespace {

// this is the super fun case where no information about bonds in/out of the
// sgroup is present.
void setupUnmarkedPolymerSGroup(RWMol &mol, SubstanceGroup &sgroup,
                                std::vector<unsigned int> &headCrossings,
                                std::vector<unsigned int> &tailCrossings) {
  const auto &atoms = sgroup.getAtoms();
  if (atoms.empty()) {
    throw SmilesParseException("no atoms in polymer sgroup");
  }
  const auto firstAtom = mol.getAtomWithIdx(atoms.front());
  for (auto nbr : boost::make_iterator_range(mol.getAtomNeighbors(firstAtom))) {
    const auto nbrAtom = mol[nbr];
    if (std::find(atoms.begin(), atoms.end(), nbrAtom->getIdx()) ==
        atoms.end()) {
      // in most cases we just add this to the set of headCrossings.
      // The exception occurs when there's only one atom in the SGroup and
      //  we already have a headCrossing, in which case we may put this one
      //  as a tailCrossing
      if (atoms.size() > 1 || headCrossings.empty()) {
        headCrossings.push_back(
            mol.getBondBetweenAtoms(firstAtom->getIdx(), nbrAtom->getIdx())
                ->getIdx());
      } else if (atoms.size() == 1) {
        if (tailCrossings.empty()) {
          tailCrossings.push_back(
              mol.getBondBetweenAtoms(firstAtom->getIdx(), nbrAtom->getIdx())
                  ->getIdx());
        } else {
          BOOST_LOG(rdWarningLog)
              << " single atom polymer Sgroup has more than two bonds to "
                 "external atoms. Ignoring all bonds after the first two."
              << std::endl;
        }
      }
    }
  }
  if (atoms.size() > 1) {
    const auto lastAtom = mol.getAtomWithIdx(atoms.back());
    for (auto nbr :
         boost::make_iterator_range(mol.getAtomNeighbors(lastAtom))) {
      const auto nbrAtom = mol[nbr];
      if (std::find(atoms.begin(), atoms.end(), nbrAtom->getIdx()) ==
          atoms.end()) {
        tailCrossings.push_back(
            mol.getBondBetweenAtoms(lastAtom->getIdx(), nbrAtom->getIdx())
                ->getIdx());
      }
    }
  }
}

// deal with setting up the crossing bonds, etc.
void finalizePolymerSGroup(RWMol &mol, SubstanceGroup &sgroup) {
  bool isFlipped = false;
  std::string connect = "EU";
  if (sgroup.getPropIfPresent("CONNECT", connect)) {
    if (connect.find(",f") != std::string::npos) {
      isFlipped = true;
      boost::replace_all(connect, ",f", "");
    }
  }
  if (connect == "hh") {
    connect = "HH";
  } else if (connect == "ht") {
    connect = "HT";
  } else if (connect == "eu") {
    connect = "EU";
  } else {
    BOOST_LOG(rdWarningLog) << "unrecognized CXSMILES CONNECT value: '"
                            << connect << "'. Assuming 'eu'" << std::endl;
    connect = "EU";
  }
  sgroup.setProp("CONNECT", connect);

  std::vector<unsigned int> headCrossings;
  std::vector<unsigned int> tailCrossings;
  sgroup.getPropIfPresent(_headCrossings, headCrossings);
  sgroup.clearProp(_headCrossings);
  sgroup.getPropIfPresent(_tailCrossings, tailCrossings);
  sgroup.clearProp(_tailCrossings);
  if (headCrossings.empty() && tailCrossings.empty()) {
    setupUnmarkedPolymerSGroup(mol, sgroup, headCrossings, tailCrossings);
  }
  if (headCrossings.empty() && tailCrossings.empty()) {
    // we tried... nothing more we can do
    return;
  }

  for (auto &bondIdx : headCrossings) {
    sgroup.addBondWithIdx(bondIdx);
  }
  sgroup.setProp("XBHEAD", headCrossings);

  for (auto &bondIdx : tailCrossings) {
    sgroup.addBondWithIdx(bondIdx);
  }

  // now we can setup XBCORR
  std::vector<unsigned int> xbcorr;
  for (unsigned int i = 0;
       i < std::min(headCrossings.size(), tailCrossings.size()); ++i) {
    unsigned headIdx = headCrossings[i];
    unsigned tailIdx = tailCrossings[i];
    if (isFlipped) {
      tailIdx = tailCrossings[tailCrossings.size() - i - 1];
    }
    xbcorr.push_back(headIdx);
    xbcorr.push_back(tailIdx);
  }
  sgroup.setProp("XBCORR", xbcorr);
}

Bond *get_bond_with_smiles_idx(const ROMol &mol, unsigned idx) {
  for (auto bnd : mol.bonds()) {
    unsigned int smilesIdx;
    if (bnd->getPropIfPresent("_cxsmilesBondIdx", smilesIdx) &&
        smilesIdx == idx) {
      return bnd;
    }
  }
  return nullptr;
}

}  // end of anonymous namespace

// we use this pattern a lot and it's a long function call, but a very short
// #define
#define VALID_ATIDX(_atidx_) \
  ((_atidx_) >= startAtomIdx && (_atidx_) < startAtomIdx + mol.getNumAtoms())

#define VALID_BNDIDX(_bidx_) \
  ((_bidx_) >= startBondIdx && (_bidx_) < startBondIdx + mol.getNumBonds())

template <typename Iterator>
bool parse_atom_values(Iterator &first, Iterator last, RDKit::RWMol &mol,
                       unsigned int startAtomIdx) {
  if (first >= last || *first != ':') {
    return false;
  }
  ++first;
  unsigned int atIdx = 0;
  while (first <= last && *first != '$') {
    std::string tkn = read_text_to(first, last, ";$");
    if (tkn != "" && VALID_ATIDX(atIdx)) {
      mol.getAtomWithIdx(atIdx)->setProp(RDKit::common_properties::molFileValue,
                                         tkn);
    }
    ++atIdx;
    if (first <= last && *first != '$') {
      ++first;
    }
  }
  if (first >= last || *first != '$') {
    return false;
  }
  ++first;
  return true;
}

template <typename Iterator>
bool parse_atom_props(Iterator &first, Iterator last, RDKit::RWMol &mol,
                      unsigned int startAtomIdx) {
  if (first >= last) {
    return false;
  }
  while (first <= last && *first != '|' && *first != ',') {
    unsigned int atIdx;
    if (read_int(first, last, atIdx)) {
      if (first >= last || *first != '.') {
        return false;
      }
      ++first;
      std::string pname = read_text_to(first, last, ".");
      if (!pname.empty()) {
        if (first >= last || *first != '.') {
          return false;
        }
        ++first;
        std::string pval = read_text_to(first, last, ":|,");
        if (VALID_ATIDX(atIdx) && !pval.empty()) {
          mol.getAtomWithIdx(atIdx - startAtomIdx)->setProp(pname, pval);
        }
      }
    }
    if (first <= last && *first != '|' && *first != ',') {
      ++first;
    }
  }
  if (first <= last && *first != '|' && *first != ',') {
    return false;
  }
  if (*first != '|') {
    ++first;
  }
  return true;
}

template <typename Iterator>
bool parse_atom_labels(Iterator &first, Iterator last, RDKit::RWMol &mol,
                       unsigned int startAtomIdx) {
  if (first >= last || *first != '$') {
    return false;
  }
  ++first;
  unsigned int atIdx = 0;
  while (first <= last && *first != '$') {
    std::string tkn = read_text_to(first, last, ";$");
    if (!tkn.empty() && VALID_ATIDX(atIdx)) {
      mol.getAtomWithIdx(atIdx - startAtomIdx)
          ->setProp(RDKit::common_properties::atomLabel, tkn);
    }
    ++atIdx;
    if (first <= last && *first != '$') {
      ++first;
    }
  }
  if (first >= last || *first != '$') {
    return false;
  }
  ++first;
  return true;
}

template <typename Iterator>
bool parse_coords(Iterator &first, Iterator last, RDKit::RWMol &mol,
                  unsigned int startAtomIdx, unsigned int confIdx) {
  if (first >= last || *first != '(') {
    return false;
  }

  auto *conf = new Conformer(mol.getNumAtoms());
  mol.addConformer(conf);
  conf->setId(confIdx);
  ++first;
  unsigned int atIdx = 0;
  bool is3D = false;
  while (first <= last && *first != ')') {
    RDGeom::Point3D pt;
    std::string tkn = read_text_to(first, last, ";)");
    if (VALID_ATIDX(atIdx)) {
      if (!tkn.empty()) {
        std::vector<std::string> tokens;
        boost::split(tokens, tkn, boost::is_any_of(std::string(",")));
        if (tokens.size() >= 1 && tokens[0].size()) {
          pt.x = boost::lexical_cast<double>(tokens[0]);
        }
        if (tokens.size() >= 2 && tokens[1].size()) {
          pt.y = boost::lexical_cast<double>(tokens[1]);
        }
        if (tokens.size() >= 3 && tokens[2].size()) {
          pt.z = boost::lexical_cast<double>(tokens[2]);
          is3D = true;
        }
      }

      conf->setAtomPos(atIdx - startAtomIdx, pt);
    }
    ++atIdx;
    if (first <= last && *first != ')') {
      ++first;
    }
  }
  // make sure that the conformer really is 3D!
  if (is3D && hasNonZeroZCoords(*conf)) {
    conf->set3D(true);
  } else {
    conf->set3D(false);
  }
  if (first >= last || *first != ')') {
    return false;
  }
  ++first;
  return true;
}

template <typename Iterator>
bool parse_coordinate_bonds(Iterator &first, Iterator last, RDKit::RWMol &mol,
                            Bond::BondType typ, unsigned int startAtomIdx,
                            unsigned int startBondIdx) {
  if (first >= last || (*first != 'C' && *first != 'H')) {
    return false;
  }
  ++first;
  if (first >= last || *first != ':') {
    return false;
  }
  ++first;
  while (first <= last && *first >= '0' && *first <= '9') {
    unsigned int aidx;
    unsigned int bidx;
    if (read_int_pair(first, last, aidx, bidx)) {
      if (VALID_ATIDX(aidx) && VALID_BNDIDX(bidx)) {
        auto bnd = get_bond_with_smiles_idx(mol, bidx - startBondIdx);
        if (!bnd || (bnd->getBeginAtomIdx() != aidx - startAtomIdx &&
                     bnd->getEndAtomIdx() != aidx - startAtomIdx)) {
          BOOST_LOG(rdWarningLog) << "BOND NOT FOUND! " << bidx
                                  << " involving atom " << aidx << std::endl;
          return false;
        }
        bnd->setBondType(typ);
        if (bnd->getBeginAtomIdx() != aidx - startAtomIdx) {
          unsigned int tmp = bnd->getBeginAtomIdx();
          bnd->setBeginAtomIdx(aidx - startAtomIdx);
          bnd->setEndAtomIdx(tmp);
        }
      }
    } else {
      return false;
    }
    if (first < last && *first == ',') {
      ++first;
    }
  }
  return true;
}

template <typename Iterator>
bool parse_unsaturation(Iterator &first, Iterator last, RDKit::RWMol &mol,
                        unsigned int startAtomIdx) {
  if (first + 1 >= last || *first != 'u') {
    return false;
  }
  ++first;
  if (first >= last || *first != ':') {
    return false;
  }
  ++first;
  while (first < last && *first >= '0' && *first <= '9') {
    unsigned int idx;
    if (!read_int(first, last, idx)) {
      return false;
    }
    if (VALID_ATIDX(idx)) {
      auto atom = mol.getAtomWithIdx(idx - startAtomIdx);
      if (!atom->hasQuery()) {
        atom = QueryOps::replaceAtomWithQueryAtom(&mol, atom);
      }
      atom->expandQuery(makeAtomUnsaturatedQuery(), Queries::COMPOSITE_AND);
    }
    if (first < last && *first == ',') {
      ++first;
    }
  }
  return true;
}

template <typename Iterator>
bool parse_ring_bonds(Iterator &first, Iterator last, RDKit::RWMol &mol,
                      unsigned int startAtomIdx) {
  if (first >= last || *first != 'r' || first + 1 >= last ||
      *(first + 1) != 'b' || first + 2 >= last || *(first + 2) != ':') {
    return false;
  }
  first += 3;
  while (first < last && *first >= '0' && *first <= '9') {
    unsigned int n1;
    if (!read_int(first, last, n1)) {
      return false;
    }
    // check that we can read at least two more characters:
    if (first + 1 >= last || *first != ':') {
      return false;
    }
    ++first;
    unsigned int n2;
    bool gt = false;
    if (*first == '*') {
      ++first;
      n2 = 0xDEADBEEF;
      if (VALID_ATIDX(n1)) {
        mol.setProp(common_properties::_NeedsQueryScan, 1);
      }
    } else {
      if (!read_int(first, last, n2)) {
        return false;
      }
      switch (n2) {
        case 0:
        case 2:
        case 3:
          break;
        case 4:
          gt = true;
          break;
        default:
          BOOST_LOG(rdWarningLog)
              << "unrecognized rb value: " << n2 << std::endl;
          return false;
      }
    }
    if (VALID_ATIDX(n1)) {
      auto atom = mol.getAtomWithIdx(n1 - startAtomIdx);
      if (!atom->hasQuery()) {
        atom = QueryOps::replaceAtomWithQueryAtom(&mol, atom);
      }
      if (!gt) {
        atom->expandQuery(makeAtomRingBondCountQuery(n2),
                          Queries::COMPOSITE_AND);
      } else {
        auto q = static_cast<ATOM_EQUALS_QUERY *>(new ATOM_LESSEQUAL_QUERY);
        q->setVal(n2);
        q->setDescription("AtomRingBondCount");
        q->setDataFunc(queryAtomRingBondCount);
        atom->expandQuery(q, Queries::COMPOSITE_AND);
      }
    }
    if (first < last && *first == ',') {
      ++first;
    }
  }
  return true;
}

template <typename Iterator>
bool parse_linknodes(Iterator &first, Iterator last, RDKit::RWMol &mol,
                     unsigned int startAtomIdx) {
  // these look like: |LN:1:1.3.2.6,4:1.4.3.6|
  // that's two records:
  //   1:1.3.2.6: 1-3 repeats, atom 1-2, 1-6
  //   4:1.4.3.6: 1-4 repeats, atom 4-3, 4-6
  // which maps to the property value "1 3 2 2 3 2 7|1 4 2 5 4 5 7"
  // If the linking atom only has two neighbors then the outer atom
  // specification (the last two digits) can be left out. So for a molecule
  // where atom 1 has bonds only to atoms 2 and 6 we could have
  // |LN:1:1.3|
  // instead of
  // |LN:1:1.3.2.6|
  if (first >= last || *first != 'L' || first + 1 >= last ||
      *(first + 1) != 'N' || first + 2 >= last || *(first + 2) != ':') {
    return false;
  }
  first += 3;
  std::string accum = "";
  while (first < last && *first >= '0' && *first <= '9') {
    unsigned int atidx;
    if (!read_int(first, last, atidx)) {
      return false;
    }
    // check that we can read at least two more characters:
    if (first + 1 >= last || *first != ':') {
      return false;
    }
    ++first;
    unsigned int startReps;
    if (!read_int(first, last, startReps)) {
      return false;
    }
    if (first + 1 >= last || *first != '.') {
      return false;
    }
    ++first;
    unsigned int endReps;
    if (!read_int(first, last, endReps)) {
      return false;
    }
    unsigned int idx1;
    unsigned int idx2;
    if (first < last && *first == '.') {
      ++first;
      if (!read_int(first, last, idx1)) {
        return false;
      }
      ++first;
      if (!read_int(first, last, idx2)) {
        return false;
      }
    } else if (VALID_ATIDX(atidx) &&
               mol.getAtomWithIdx(atidx - startAtomIdx)->getDegree() == 2) {
      auto nbrs =
          mol.getAtomNeighbors(mol.getAtomWithIdx(atidx - startAtomIdx));
      idx1 = *nbrs.first;
      nbrs.first++;
      idx2 = *nbrs.first;
    } else if (VALID_ATIDX(atidx)) {
      return false;
    }
    if (first < last && *first == ',') {
      ++first;
    }
    if (VALID_ATIDX(atidx)) {
      if (!accum.empty()) {
        accum += "|";
      }
      accum += (boost::format("%d %d 2 %d %d %d %d") % startReps % endReps %
                (atidx - startAtomIdx + 1) % (idx1 - startAtomIdx + 1) %
                (atidx - startAtomIdx + 1) % (idx2 - startAtomIdx + 1))
                   .str();
    }
  }
  if (!accum.empty()) {
    mol.setProp(common_properties::molFileLinkNodes, accum);
  }
  return true;
}

template <typename Iterator>
void parse_data_sgroup_attr(Iterator &first, Iterator last,
                            SubstanceGroup &sgroup, bool keepSGroup,
                            std::string fieldName, bool fieldIsArray = false) {
  if (first != last && *first != '|') {
    std::string data = read_text_to(first, last, ":");
    ++first;
    if (!data.empty() && keepSGroup) {
      if (fieldIsArray) {
        std::vector<std::string> dataFields = {data};
        sgroup.setProp(fieldName, dataFields);
      } else {
        sgroup.setProp(fieldName, data);
      }
    }
  }
}

template <typename Iterator>
bool parse_data_sgroup(Iterator &first, Iterator last, RDKit::RWMol &mol,
                       unsigned int startAtomIdx, unsigned int nSGroups) {
  // these look like: |SgD:2,1:FIELD:info::::|
  // example from CXSMILES docs:
  //    SgD:3,2,1,0:name:data:like:unit:t:(1.,1.)
  // the fields are:
  //    SgD:[atom indices]:[field name]:[data value]:[query
  //    operator]:[unit]:[tag]:[coords]
  //   coords are (-1) if atomic coordinates are present
  if (first >= last || *first != 'S' || first + 3 >= last ||
      *(first + 1) != 'g' || *(first + 2) != 'D' || *(first + 3) != ':') {
    return false;
  }
  first += 4;
  std::vector<unsigned int> atoms;
  if (!read_int_list(first, last, atoms)) {
    return false;
  }
  SubstanceGroup sgroup(&mol, std::string("DAT"));
  sgroup.setProp(cxsmilesindex, nSGroups);
  bool keepSGroup = false;
  for (auto idx : atoms) {
    if (VALID_ATIDX(idx)) {
      keepSGroup = true;
      sgroup.addAtomWithIdx(idx - startAtomIdx);
    }
  }
  ++first;

  parse_data_sgroup_attr(first, last, sgroup, keepSGroup, "FIELDNAME");

  // FIX:
  if (keepSGroup) {
    sgroup.setProp("FIELDDISP", "    0.0000    0.0000    DR    ALL  0       0");
  }

  parse_data_sgroup_attr(first, last, sgroup, keepSGroup, "DATAFIELDS", true);

  parse_data_sgroup_attr(first, last, sgroup, keepSGroup, "QUERYOP");

  parse_data_sgroup_attr(first, last, sgroup, keepSGroup, "FIELDINFO");

  parse_data_sgroup_attr(first, last, sgroup, keepSGroup, "FIELDTAG");

  if (first < last && *first == '(') {
    // FIX
    std::string coords = read_text_to(first, last, ")");
    ++first;
    if (keepSGroup) {
      sgroup.setProp("COORDS", coords);
    }
  }
  // the label processing can destroy sgroup info, so do that now
  // (the function will immediately return if already called)
  if (keepSGroup) {
    processCXSmilesLabels(mol);
    sgroup.setProp<unsigned int>("index", getSubstanceGroups(mol).size() + 1);
    addSubstanceGroup(mol, sgroup);
  }
  return true;
}

namespace {
std::vector<RDKit::SubstanceGroup>::iterator find_matching_sgroup(
    std::vector<RDKit::SubstanceGroup> &sgs, unsigned int targetId) {
  return std::find_if(sgs.begin(), sgs.end(), [targetId](const auto &sg) {
    unsigned int pval;
    if (sg.getPropIfPresent(cxsmilesindex, pval)) {
      if (pval == targetId) {
        return true;
      }
    }
    return false;
  });
}
}  // namespace
template <typename Iterator>
bool parse_sgroup_hierarchy(Iterator &first, Iterator last, RDKit::RWMol &mol) {
  // these look like: |SgH:1:0|
  // from CXSMILES docs:
  //    SgH:parentSgroupIndex1:childSgroupIndex1.childSgroupIndex2,parentSgroupIndex2:childSgroupIndex1
  if (first >= last || *first != 'S' || first + 3 >= last ||
      *(first + 1) != 'g' || *(first + 2) != 'H' || *(first + 3) != ':') {
    return false;
  }
  first += 4;
  auto &sgs = getSubstanceGroups(mol);
  while (1) {
    unsigned int parentId;
    if (!read_int(first, last, parentId)) {
      return false;
    }

    bool validParent = true;
    auto psg = find_matching_sgroup(sgs, parentId);
    if (psg == sgs.end()) {
      validParent = false;
    } else {
      psg->getPropIfPresent("index", parentId);
    }
    if (first <= last && *first == ':') {
      ++first;
      std::vector<unsigned int> children;
      if (!read_int_list(first, last, children, '.')) {
        return false;
      }
      if (validParent) {
        for (auto childId : children) {
          if (childId >= sgs.size()) {
            throw SmilesParseException(
                "child id references non-existent SGroup");
          }
          auto csg = find_matching_sgroup(sgs, childId);
          if (csg != sgs.end()) {
            unsigned int cid;
            csg->getProp("index", cid);
            csg->setProp("PARENT", parentId);
          }
        }
      }
      if (first <= last && *first == ',') {
        ++first;
      } else {
        break;
      }
    } else {
      return false;
    }
  }

  return true;
}

template <typename Iterator>
bool parse_polymer_sgroup(Iterator &first, Iterator last, RDKit::RWMol &mol,
                          unsigned int startAtomIdx, unsigned int nSGroups) {
  // these look like:
  //    |Sg:n:6,1,2,4::hh&#44;f:6,0,:4,2,|
  // example from CXSMILES docs:
  // the fields are:
  //    Sg:[type]:[atom indices]:[subscript]:[superscript]:[head crossing
  //    bonds]:[tail crossing bonds]:
  //
  // note that it's legit for empty fields to be completely missing.
  //   for example, this doesn't have any crossing bonds indicated:
  // *-CCCN-* |$star_e;;;;;star_e$,Sg:n:4,1,2,3::hh|
  // this last bit makes the whole thing doubleplusfun to parse

  if (first >= last || *first != 'S' || first + 2 >= last ||
      *(first + 1) != 'g' || *(first + 2) != ':') {
    return false;
  }
  first += 3;

  std::string typ = read_text_to(first, last, ":");
  ++first;
  if (sgroupTypemap.find(typ) == sgroupTypemap.end()) {
    return false;
  }
  bool keepSGroup = false;
  SubstanceGroup sgroup(&mol, sgroupTypemap[typ]);
  sgroup.setProp(cxsmilesindex, nSGroups);
  if (typ == "alt") {
    sgroup.setProp("SUBTYPE", std::string("ALT"));
  } else if (typ == "ran") {
    sgroup.setProp("SUBTYPE", std::string("RAN"));
  } else if (typ == "blk") {
    sgroup.setProp("SUBTYPE", std::string("BLO"));
  }

  std::vector<unsigned int> atoms;
  if (!read_int_list(first, last, atoms)) {
    return false;
  }
  //++first;
  for (auto idx : atoms) {
    if (VALID_ATIDX(idx)) {
      sgroup.addAtomWithIdx(idx - startAtomIdx);
      keepSGroup = true;
    }
  }
  std::vector<unsigned int> headCrossing;
  std::vector<unsigned int> tailCrossing;
  if (first <= last && *first == ':') {
    ++first;
    std::string subscript = read_text_to(first, last, ":|");
    if (keepSGroup && !subscript.empty()) {
      sgroup.setProp("LABEL", subscript);
    }
    if (first <= last && *first == ':') {
      ++first;
      std::string superscript = read_text_to(first, last, ":|,");
      if (keepSGroup && !superscript.empty()) {
        sgroup.setProp("CONNECT", superscript);
      }

      if (first <= last && *first == ':') {
        ++first;
        if (!read_int_list(first, last, headCrossing)) {
          return false;
        }
        if (keepSGroup && !headCrossing.empty()) {
          for (auto &cidx : headCrossing) {
            if (VALID_ATIDX(cidx)) {
              cidx -= startAtomIdx;
            } else {
              keepSGroup = false;
              break;
            }
          }
          sgroup.setProp(_headCrossings, headCrossing, true);
        }
        if (first <= last && *first == ':') {
          ++first;
          if (!read_int_list(first, last, tailCrossing)) {
            return false;
          }
        }
        if (keepSGroup && !tailCrossing.empty()) {
          for (auto &cidx : tailCrossing) {
            if (VALID_ATIDX(cidx)) {
              cidx -= startAtomIdx;
            } else {
              keepSGroup = false;
              break;
            }
          }
          sgroup.setProp("_tailCrossings", tailCrossing, true);
        }
      }
    }
  }
  if (keepSGroup) {  // the label processing can destroy sgroup info, so do that
                     // now (the function will immediately return if already
                     // called)
    processCXSmilesLabels(mol);

    finalizePolymerSGroup(mol, sgroup);
    sgroup.setProp<unsigned int>("index", getSubstanceGroups(mol).size() + 1);

    addSubstanceGroup(mol, sgroup);
  }
  return true;
}

template <typename Iterator>
bool parse_variable_attachments(Iterator &first, Iterator last,
                                RDKit::RWMol &mol, unsigned int startAtomIdx) {
  // these look like: CO*.C1=CC=NC=C1 |m:2:3.5.4|
  // that corresponds to replacing the bond to atom 2 with bonds to atom 3, 5,
  // or 4
  //
  if (first >= last || *first != 'm' || first + 1 >= last ||
      *(first + 1) != ':') {
    return false;
  }
  first += 2;

  while (first < last && *first >= '0' && *first <= '9') {
    unsigned int at1idx;
    if (!read_int(first, last, at1idx)) {
      return false;
    }

    if (VALID_ATIDX(at1idx) &&
        mol.getAtomWithIdx(at1idx - startAtomIdx)->getDegree() != 1) {
      BOOST_LOG(rdWarningLog)
          << "position variation bond to atom with more than one bond"
          << std::endl;
      return false;
    }
    if (first < last && *first == ':') {
      ++first;
    } else {
      BOOST_LOG(rdWarningLog) << "improperly formatted m: block" << std::endl;
      return false;
    }
    std::vector<std::string> others;
    while (first < last && *first >= '0' && *first <= '9') {
      unsigned int aidx;
      if (!read_int(first, last, aidx)) {
        return false;
      }
      if (VALID_ATIDX(aidx)) {
        others.push_back(std::to_string(aidx - startAtomIdx + 1));
      }
      if (first < last && *first == '.') {
        ++first;
      }
    }
    if (VALID_ATIDX(at1idx)) {
      std::string endPts = "(" + std::to_string(others.size());
      for (auto idx : others) {
        endPts += " " + idx;
      }
      endPts += ")";

      for (auto nbri : boost::make_iterator_range(
               mol.getAtomBonds(mol.getAtomWithIdx(at1idx - startAtomIdx)))) {
        auto bnd = mol[nbri];
        bnd->setProp(common_properties::_MolFileBondEndPts, endPts);
        bnd->setProp(common_properties::_MolFileBondAttach, std::string("ANY"));
      }
    }
    if (first < last && *first == ',') {
      ++first;
    }
  }
  return true;
}

template <typename Iterator>
bool parse_wedged_bonds(Iterator &first, Iterator last, RDKit::RWMol &mol,
                        unsigned int startAtomIdx, unsigned int startBondIdx) {
  // these look like: CC(O)Cl |w:1.0|
  // also wD and wU for down and up wedges.
  //
  // We do not end up using this to set stereochemistry, but the relevant bond
  // properties are set in case client code wants to do something with the
  // information.
  if (first >= last || *first != 'w' || first + 1 >= last) {
    return false;
  }
  ++first;
  Bond::BondDir state = Bond::BondDir::NONE;
  unsigned int cfg = 0;
  switch (*first) {
    case ':':
      state = Bond::BondDir::UNKNOWN;
      cfg = 2;
      break;
    case 'U':
      state = Bond::BondDir::BEGINWEDGE;
      cfg = 1;
      ++first;
      break;
    case 'D':
      state = Bond::BondDir::BEGINDASH;
      cfg = 3;
      ++first;
      break;
    default:
      break;
  }
  if (state == Bond::BondDir::NONE || first >= last || first + 1 >= last ||
      *first != ':') {
    return false;
  }
  ++first;
  while (first < last && *first >= '0' && *first <= '9') {
    unsigned int atomIdx;
    if (!read_int(first, last, atomIdx)) {
      return false;
    }
    if (first < last && *first == '.') {
      ++first;
    } else {
      BOOST_LOG(rdWarningLog) << "improperly formatted w block" << std::endl;
      return false;
    }
    unsigned int bondIdx;
    if (!read_int(first, last, bondIdx)) {
      return false;
    }

    if (VALID_ATIDX(atomIdx) && VALID_BNDIDX(bondIdx)) {
      auto atom = mol.getAtomWithIdx(atomIdx - startAtomIdx);
      auto bond = get_bond_with_smiles_idx(mol, bondIdx - startBondIdx);

      if (!bond) {
        BOOST_LOG(rdWarningLog)
            << "bond " << bondIdx << " not found, wedge from atom " << atomIdx
            << " cannot be applied." << std::endl;
        return false;
      }

      // we can't set wedging twice:
      if (bond->hasProp(common_properties::_MolFileBondCfg)) {
        BOOST_LOG(rdWarningLog)
            << "w block attempts to set wedging on bond " << bond->getIdx()
            << " more than once." << std::endl;
        return false;
      }

      // first things first, the atom needs to be the start atom of the bond for
      // any of this to make sense
      if (atom->getIdx() != bond->getBeginAtomIdx()) {
        if (atom->getIdx() != bond->getEndAtomIdx()) {
          BOOST_LOG(rdWarningLog)
              << "atom " << atomIdx << " is not associated with bond "
              << bondIdx << " in w block" << std::endl;
          return false;
        }
        auto eidx = bond->getBeginAtomIdx();
        bond->setBeginAtomIdx(atom->getIdx());
        bond->setEndAtomIdx(eidx);
      }
      bond->setProp(common_properties::_MolFileBondCfg, cfg);
      bond->setBondDir(state);
      if (cfg == 2 && canHaveDirection(*bond)) {
        bond->getBeginAtom()->setChiralTag(Atom::ChiralType::CHI_UNSPECIFIED);
        mol.setProp(detail::_needsDetectBondStereo, 1);
      }
      if ((cfg == 1 || cfg == 3) && canHaveDirection(*bond)) {
        mol.setProp(detail::_needsDetectAtomStereo, 1);
      }
    }
    if (first < last && *first == ',') {
      ++first;
    }
  }
  return true;
}

template <typename Iterator>
bool parse_doublebond_stereo(Iterator &first, Iterator last, RDKit::RWMol &mol,
                             unsigned int, unsigned int startBondIdx,
                             Bond::BondStereo stereo) {
  // these look like: C1CCCC/C=C/CCC1 |ctu:5|
  // also c and t for cis or trans
  //
  while (first < last && *first != ':') {
    ++first;
  }
  if (first >= last || *first != ':') {
    return false;
  }
  ++first;

  while (first < last && *first >= '0' && *first <= '9') {
    unsigned int bondIdx;
    if (!read_int(first, last, bondIdx)) {
      return false;
    }
    if (VALID_BNDIDX(bondIdx)) {
      auto bond = get_bond_with_smiles_idx(mol, bondIdx - startBondIdx);

      if (!bond) {
        BOOST_LOG(rdWarningLog)
            << "bond " << bondIdx
            << " not found, cannot mark as stereo double bond." << std::endl;
        return false;
      }

      Chirality::detail::setStereoForBond(mol, bond, stereo);
    }
    if (first < last && *first == ',') {
      ++first;
    }
  }
  return true;
}

template <typename Iterator>
bool parse_substitution(Iterator &first, Iterator last, RDKit::RWMol &mol,
                        unsigned int startAtomIdx) {
  if (first >= last || *first != 's' || first + 1 >= last ||
      *(first + 1) != ':') {
    return false;
  }
  first += 2;
  while (first < last && *first >= '0' && *first <= '9') {
    unsigned int n1;
    if (!read_int(first, last, n1)) {
      return false;
    }
    // check that we can read at least two more characters:
    if (first + 1 >= last || *first != ':') {
      return false;
    }
    ++first;
    unsigned int n2;
    if (*first == '*') {
      ++first;
      n2 = 0xDEADBEEF;
      if (VALID_ATIDX(n1)) {
        mol.setProp(common_properties::_NeedsQueryScan, 1);
      }
    } else {
      if (!read_int(first, last, n2)) {
        return false;
      }
    }
    if (VALID_ATIDX(n1)) {
      auto atom = mol.getAtomWithIdx(n1 - startAtomIdx);
      if (!atom->hasQuery()) {
        atom = QueryOps::replaceAtomWithQueryAtom(&mol, atom);
      }
      atom->expandQuery(makeAtomNonHydrogenDegreeQuery(n2),
                        Queries::COMPOSITE_AND);
    }
    if (first < last && *first == ',') {
      ++first;
    }
  }
  return true;
}

template <typename Iterator>
bool processRadicalSection(Iterator &first, Iterator last, RDKit::RWMol &mol,
                           unsigned int numRadicalElectrons,
                           unsigned int startAtomIdx) {
  if (first >= last) {
    return false;
  }
  ++first;
  if (first >= last || *first != ':') {
    return false;
  }
  ++first;
  unsigned int atIdx;
  if (!read_int(first, last, atIdx)) {
    return false;
  }
  if (VALID_ATIDX(atIdx)) {
    mol.getAtomWithIdx(atIdx - startAtomIdx)
        ->setNumRadicalElectrons(numRadicalElectrons);
  }
  while (first < last && *first == ',') {
    ++first;
    if (first < last && (*first < '0' || *first > '9')) {
      return true;
    }
    if (!read_int(first, last, atIdx)) {
      return false;
    }
    if (VALID_ATIDX(atIdx)) {
      mol.getAtomWithIdx(atIdx - startAtomIdx)
          ->setNumRadicalElectrons(numRadicalElectrons);
    }
  }
  return first < last;
}

template <typename Iterator>
bool parse_radicals(Iterator &first, Iterator last, RDKit::RWMol &mol,
                    unsigned int startAtomIdx) {
  if (first >= last || *first != '^') {
    return false;
  }
  while (*first == '^') {
    ++first;
    if (first >= last) {
      return false;
    }
    if (*first < '1' || *first > '7') {
      return false;  // these are the values that are allowed to be there
    }
    switch (*first) {
      case '1':
        if (!processRadicalSection(first, last, mol, 1, startAtomIdx)) {
          return false;
        }
        break;
      case '2':
      case '3':
      case '4':
        if (!processRadicalSection(first, last, mol, 2, startAtomIdx)) {
          return false;
        }
        break;
      case '5':
      case '6':
      case '7':
        if (!processRadicalSection(first, last, mol, 3, startAtomIdx)) {
          return false;
        }
        break;
      default:
        BOOST_LOG(rdWarningLog)
            << "Radical specification " << *first << " ignored.";
    }
  }
  return true;
}

template <typename Iterator>
bool parse_enhanced_stereo(Iterator &first, Iterator last, RDKit::RWMol &mol,
                           unsigned int startAtomIdx) {
  StereoGroupType group_type = StereoGroupType::STEREO_ABSOLUTE;
  if (*first == 'a') {
    group_type = StereoGroupType::STEREO_ABSOLUTE;
  } else if (*first == 'o') {
    group_type = StereoGroupType::STEREO_OR;
  } else if (*first == '&') {
    group_type = StereoGroupType::STEREO_AND;
  }
  ++first;

  // OR and AND groups carry a group number
  unsigned int group_id = 0;
  if (group_type != StereoGroupType::STEREO_ABSOLUTE) {
    read_int(first, last, group_id);
  }

  if (first >= last || *first != ':') {
    return false;
  }
  ++first;

  std::vector<Atom *> atoms;
  std::vector<Bond *> bonds;

  while (first <= last && *first >= '0' && *first <= '9') {
    unsigned int aidx;
    if (read_int(first, last, aidx)) {
      if (VALID_ATIDX(aidx)) {
        Atom *atom = mol.getAtomWithIdx(aidx - startAtomIdx);
        if (!atom) {
          BOOST_LOG(rdWarningLog)
              << "Atom " << aidx << " not found!" << std::endl;
          return false;
        }
        atoms.push_back(atom);
      }
    } else {
      return false;
    }

    if (first < last && *first == ',') {
      ++first;
    }
  }
  if (!atoms.empty()) {
    // we need to do a bit of work to check whether or not we've already seen
    // this particular StereoGroup (was Github #6050)
    const auto group_hash =
        10 * group_id + static_cast<unsigned int>(group_type);
    std::vector<unsigned int> sgTracker;
    mol.getPropIfPresent(cxsgTracker, sgTracker);
    std::vector<StereoGroup> mol_stereo_groups(mol.getStereoGroups());
    TEST_ASSERT(mol_stereo_groups.size() == sgTracker.size());

    auto iter = std::find(sgTracker.begin(), sgTracker.end(), group_hash);
    if (iter != sgTracker.end()) {
      auto index = iter - sgTracker.begin();
      auto gAtoms = mol_stereo_groups[index].getAtoms();
      gAtoms.insert(gAtoms.end(), atoms.begin(), atoms.end());
      mol_stereo_groups[index] =
          StereoGroup(mol_stereo_groups[index].getGroupType(),
                      std::move(gAtoms), std::move(bonds), group_id);
    } else {
      // not seen this before, create a new stereogroup
      mol_stereo_groups.emplace_back(group_type, std::move(atoms),
                                     std::move(bonds), group_id);
      sgTracker.push_back(group_hash);
      mol.setProp(cxsgTracker, sgTracker);
    }

    mol.setStereoGroups(std::move(mol_stereo_groups));
  }

  return true;
}

template <typename Iterator>
bool parse_it(Iterator &first, Iterator last, RDKit::RWMol &mol,
              unsigned int startAtomIdx, unsigned int startBondIdx) {
  if (first >= last || *first != '|') {
    return false;
  }
  ++first;
  unsigned int nSGroups = 0;
  unsigned int confIndex = 0;
  while (first < last && *first != '|') {
    typename Iterator::difference_type length = std::distance(first, last);
    if (*first == '(') {
      if (!parse_coords(first, last, mol, startAtomIdx, confIndex++)) {
        return false;
      }
    } else if (*first == '$') {
      if (length > 4 && *(first + 1) == '_' && *(first + 2) == 'A' &&
          *(first + 3) == 'V' && *(first + 4) == ':') {
        first += 4;
        if (!parse_atom_values(first, last, mol, startAtomIdx)) {
          return false;
        }
      } else {
        if (!parse_atom_labels(first, last, mol, startAtomIdx)) {
          return false;
        }
      }
    } else if (length > 9 && std::string(first, first + 9) == "atomProp:") {
      first += 9;
      if (!parse_atom_props(first, last, mol, startAtomIdx)) {
        return false;
      }
    } else if (*first == 'C') {
      if (!parse_coordinate_bonds(first, last, mol, Bond::DATIVE, startAtomIdx,
                                  startBondIdx)) {
        return false;
      }
    } else if (*first == 'H') {
      if (!parse_coordinate_bonds(first, last, mol, Bond::HYDROGEN,
                                  startAtomIdx, startBondIdx)) {
        return false;
      }
    } else if (*first == '^') {
      if (!parse_radicals(first, last, mol, startAtomIdx)) {
        return false;
      }
    } else if (*first == 'a' || *first == 'o' ||
               (*first == '&' && first + 1 < last && first[1] != '#')) {
      if (!parse_enhanced_stereo(first, last, mol, startAtomIdx)) {
        return false;
      }
    } else if (*first == 'r' && first + 1 < last && first[1] == 'b') {
      if (!parse_ring_bonds(first, last, mol, startAtomIdx)) {
        return false;
      }
    } else if (*first == 'L' && first + 1 < last && first[1] == 'N') {
      if (!parse_linknodes(first, last, mol, startAtomIdx)) {
        return false;
      }
    } else if (*first == 'S' && first + 2 < last && first[1] == 'g' &&
               first[2] == 'D') {
      if (!parse_data_sgroup(first, last, mol, startAtomIdx, nSGroups++)) {
        return false;
      }
    } else if (*first == 'S' && first + 2 < last && first[1] == 'g' &&
               first[2] == 'H') {
      if (!parse_sgroup_hierarchy(first, last, mol)) {
        return false;
      }
    } else if (*first == 'S' && first + 1 < last && first[1] == 'g') {
      if (!parse_polymer_sgroup(first, last, mol, startAtomIdx, nSGroups++)) {
        return false;
      }
    } else if (*first == 'u') {
      if (!parse_unsaturation(first, last, mol, startAtomIdx)) {
        return false;
      }
    } else if (*first == 's') {
      if (!parse_substitution(first, last, mol, startAtomIdx)) {
        return false;
      }
    } else if (*first == 'm') {
      if (!parse_variable_attachments(first, last, mol, startAtomIdx)) {
        return false;
      }
    } else if (*first == 'w') {
      if (!parse_wedged_bonds(first, last, mol, startAtomIdx, startBondIdx)) {
        return false;
      }
    } else if (*first == 'c' && first + 2 < last && first[1] == 't' &&
               first[2] == 'u') {
      if (!parse_doublebond_stereo(first, last, mol, startAtomIdx, startBondIdx,
                                   Bond::BondStereo::STEREOANY)) {
        return false;
      }
    } else if (*first == 'c') {
      if (!parse_doublebond_stereo(first, last, mol, startAtomIdx, startBondIdx,
                                   Bond::BondStereo::STEREOCIS)) {
        return false;
      }
    } else if (*first == 't') {
      if (!parse_doublebond_stereo(first, last, mol, startAtomIdx, startBondIdx,
                                   Bond::BondStereo::STEREOTRANS)) {
        return false;
      }
    } else {
      ++first;
    }
    // if(first < last && *first != '|') ++first;
  }
  if (first >= last || *first != '|') {
    return false;
  }
  ++first;  // step past the last '|'
  return true;
}
}  // namespace parser

void parseCXExtensions(RDKit::RWMol &mol, const std::string &extText,
                       std::string::const_iterator &first,
                       unsigned int startAtomIdx, unsigned int startBondIdx) {
  // BOOST_LOG(rdWarningLog) << "parseCXNExtensions: " << extText << std::endl;
  if (extText.empty()) {
    return;
  }
  if (extText[0] != '|') {
    throw RDKit::SmilesParseException(
        "CXSMILES extension does not start with |");
  }
  first = extText.begin();
  bool ok =
      parser::parse_it(first, extText.end(), mol, startAtomIdx, startBondIdx);
  if (!ok) {
    throw RDKit::SmilesParseException("failure parsing CXSMILES extensions");
  }
  processCXSmilesLabels(mol);
  mol.clearProp("_cxsmilesLabelsProcessed");
  mol.clearProp(cxsgTracker);
}
}  // end of namespace SmilesParseOps

namespace RDKit {
namespace SmilesWrite {
namespace {

std::vector<unsigned> getSortedMappedIndexes(
    const std::vector<unsigned int> &atomIds,
    const std::vector<unsigned> &revOrder) {
  std::vector<unsigned> res;
  res.reserve(atomIds.size());
  for (auto atomId : atomIds) {
    res.push_back(revOrder[atomId]);
  }
  std::sort(res.begin(), res.end());
  return res;
}

std::pair<std::vector<StereoGroup>, std::vector<std::vector<unsigned>>>
<<<<<<< HEAD
getSortedStereoGroupsAndIndices(const ROMol &mol,
                                const std::vector<unsigned int> &revOrder) {
=======
getSortedStereoGroupsAndIndices(
    const ROMol &mol, const std::vector<unsigned int> &revOrder,
    std::map<int, std::unique_ptr<RDKit::Chirality::WedgeInfoBase>>
        &wedgeBonds) {
>>>>>>> 22bfe0fe
  using StGrpIdxPair = std::pair<StereoGroup, std::vector<unsigned>>;

  auto &groups = mol.getStereoGroups();

  std::vector<StGrpIdxPair> sortingGroups;
  sortingGroups.reserve(groups.size());

  for (const auto &sg : groups) {
<<<<<<< HEAD
    // const auto atomIndexes = getSortedMappedIndexes(sg.getAtoms(), revOrder);
    std::vector<unsigned int> atomIds;
    Atropisomers::getAllAtomIdsForStereoGroup(mol, sg, atomIds);
=======
    std::vector<unsigned int> atomIds;
    Atropisomers::getAllAtomIdsForStereoGroup(mol, sg, atomIds, wedgeBonds);
>>>>>>> 22bfe0fe
    const auto newAtomIndexes = getSortedMappedIndexes(atomIds, revOrder);
    if (!newAtomIndexes.empty()) {
      sortingGroups.emplace_back(sg, newAtomIndexes);
    }
  }

  // sort by 1) StereoGroup type; 2) StereoGroup id; 3) atom indexes
  std::sort(sortingGroups.begin(), sortingGroups.end(),
            [](const StGrpIdxPair &a, const StGrpIdxPair &b) {
              const auto &[sgA, idxsA] = a;
              const auto &[sgB, idxsB] = b;
              if (sgA.getGroupType() == sgB.getGroupType()) {
                if (sgA.getWriteId() == sgB.getWriteId()) {
                  return idxsA < idxsB;
                }
                return sgA.getWriteId() < sgB.getWriteId();
              }
              return sgA.getGroupType() < sgB.getGroupType();
            });

  std::vector<StereoGroup> sgs;
  std::vector<std::vector<unsigned>> sgAtomIdxs;
  sgs.reserve(sortingGroups.size());
  sgAtomIdxs.reserve(sortingGroups.size());

  for (auto &&p : sortingGroups) {
    sgs.push_back(std::move(p.first));
    sgAtomIdxs.push_back(std::move(p.second));
  }
  return {std::move(sgs), std::move(sgAtomIdxs)};
}

std::string quote_string(const std::string &txt) {
  // FIX
  return txt;
}

std::string quote_atomprop_string(const std::string &txt) {
  // at a bare minimum, . needs to be escaped
  std::string res;
  for (auto c : txt) {
    if (c == '.') {
      res += "&#46;";
    } else {
      res += c;
    }
  }
  return res;
}

class sGrp {
 public:
  unsigned int id;
  std::vector<unsigned int> atoms;

  sGrp(unsigned int i, const std::vector<unsigned int> &a) : id(i), atoms(a){};

  int operator<(const sGrp &o) const { return id < o.id; }

  std::string toString() const {
    std::stringstream res;
    res << id << ":";
    for (auto aid : atoms) {
      res << aid << ",";
    }
    return res.str();
  }
};

std::string get_enhanced_stereo_block(
    const ROMol &mol, const std::vector<unsigned int> &atomOrder,
    std::map<int, std::unique_ptr<RDKit::Chirality::WedgeInfoBase>>
        &wedgeBonds) {
  if (mol.getStereoGroups().empty()) {
    return "";
  }
  std::stringstream res;
  // we need a map from original atom idx to output idx:
  std::vector<unsigned int> revOrder(mol.getNumAtoms());
  for (unsigned i = 0; i < atomOrder.size(); ++i) {
    revOrder[atomOrder[i]] = i;
  }

<<<<<<< HEAD
  auto [groups, groupsAtoms] = getSortedStereoGroupsAndIndices(mol, revOrder);
=======
  auto [groups, groupsAtoms] =
      getSortedStereoGroupsAndIndices(mol, revOrder, wedgeBonds);
>>>>>>> 22bfe0fe

  assignStereoGroupIds(groups);

  auto grpAtomsItr = groupsAtoms.begin();
  for (auto sgItr = groups.begin(); sgItr != groups.end();
       ++sgItr, ++grpAtomsItr) {
    switch (sgItr->getGroupType()) {
      case StereoGroupType::STEREO_ABSOLUTE:
        res << "a:";
        break;
      case StereoGroupType::STEREO_OR:
        res << "o" << sgItr->getWriteId() << ":";
        break;
      case StereoGroupType::STEREO_AND:
        res << "&" << sgItr->getWriteId() << ":";
        break;
    }

    for (const auto &aid : *grpAtomsItr) {
      res << aid << ",";
    }
  }

  std::string resStr = res.str();
  if (!resStr.empty() && resStr.back() == ',') {
    resStr.pop_back();
  }
  return resStr;
}

std::string get_sgroup_hierarchy_block(const ROMol &mol) {
  const auto &sgs = getSubstanceGroups(mol);
  if (sgs.empty()) {
    return "";
  }
  std::stringstream res;
  // we need a map from sgroup index to output index;
  std::map<unsigned int, unsigned int> sgroupOrder;
  bool parentPresent = false;
  for (const auto &sg : sgs) {
    if (sg.hasProp("_cxsmilesOutputIndex")) {
      unsigned int sgidx = sg.getIndexInMol();
      sg.getPropIfPresent("index", sgidx);
      sgroupOrder[sgidx] = sg.getProp<unsigned int>("_cxsmilesOutputIndex");
      sg.clearProp("_cxsmilesOutputIndex");
    }
    if (sg.hasProp("PARENT")) {
      parentPresent = true;
    }
  }

  if (parentPresent) {
    // now loop over them and add the information
    std::map<unsigned int, std::vector<unsigned int>> accum;
    for (const auto &sg : sgs) {
      unsigned pidx;
      if (sg.getPropIfPresent("PARENT", pidx) &&
          sgroupOrder.find(pidx) != sgroupOrder.end()) {
        unsigned int sgidx = sg.getIndexInMol();
        sg.getPropIfPresent("index", sgidx);
        if (sgroupOrder.find(sgidx) != sgroupOrder.end()) {
          accum[sgroupOrder[pidx]].push_back(sgroupOrder[sgidx]);
        }
      }
    }
    if (!accum.empty()) {
      res << "SgH:";
      for (const auto &pr : accum) {
        res << pr.first << ":";
        for (auto v : pr.second) {
          res << v << ".";
        }
        // remove the extra ".":
        res.seekp(-1, res.cur);
        res << ",";
      }
    }
    std::string resStr = res.str();
    while (!resStr.empty() && resStr.back() == ',') {
      resStr.pop_back();
    }
    return resStr;
  } else {
    return "";
  }
}

std::string get_sgroup_polymer_block(
    const ROMol &mol, const std::vector<unsigned int> &atomOrder,
    const std::vector<unsigned int> &bondOrder) {
  const auto &sgs = getSubstanceGroups(mol);
  if (sgs.empty()) {
    return "";
  }
  unsigned int sgroupOutputIndex = 0;
  mol.getPropIfPresent("_cxsmilesOutputIndex", sgroupOutputIndex);
  std::stringstream res;
  // we need a map from original atom idx to output idx:
  std::vector<unsigned int> revAtomOrder(mol.getNumAtoms());
  for (unsigned i = 0; i < atomOrder.size(); ++i) {
    revAtomOrder[atomOrder[i]] = i;
  }
  // we need a map from original bond idx to output idx:
  std::vector<unsigned int> revBondOrder(mol.getNumBonds());
  for (unsigned i = 0; i < bondOrder.size(); ++i) {
    revBondOrder[bondOrder[i]] = i;
  }

  std::map<std::string, std::string> reverseTypemap;
  for (const auto &pr : SmilesParseOps::sgroupTypemap) {
    if (reverseTypemap.find(pr.second) == reverseTypemap.end()) {
      reverseTypemap[pr.second] = pr.first;
    }
  }

  for (const auto &sg : sgs) {
    std::string typ;
    if (sg.getPropIfPresent("TYPE", typ) &&
        reverseTypemap.find(typ) != reverseTypemap.end()) {
      sg.setProp("_cxsmilesOutputIndex", sgroupOutputIndex);
      sgroupOutputIndex++;

      res << "Sg:";
      std::string subtype;
      if (typ == "COP" && sg.getPropIfPresent("SUBTYPE", subtype)) {
        if (subtype == "ALT") {
          res << "alt";
        } else if (subtype == "RAN") {
          res << "ran";
        } else if (subtype == "BLO") {
          res << "blk";
        } else {
          res << reverseTypemap["COP"];
        }
      } else {
        res << reverseTypemap[typ];
      }
      res << ":";
      for (const auto oaid : sg.getAtoms()) {
        res << revAtomOrder[oaid] << ",";
      }
      // remove the extra ",":
      res.seekp(-1, res.cur);
      res << ":";
      std::string label;
      if (sg.getPropIfPresent("LABEL", label)) {
        res << label;
      }
      res << ":";
      std::string connect;
      if (sg.getPropIfPresent("CONNECT", connect)) {
        boost::algorithm::to_lower(connect);
        res << connect;
      }
      res << ":";
      std::vector<unsigned int> headCrossings;
      if (sg.getPropIfPresent("XBHEAD", headCrossings) &&
          headCrossings.size() > 1) {
        for (auto v : headCrossings) {
          res << bondOrder[v] << ",";
        }
        // remove the extra ",":
        res.seekp(-1, res.cur);
      }
      res << ":";
      std::vector<unsigned int> tailCrossings;
      if (sg.getPropIfPresent("XBCORR", tailCrossings) &&
          tailCrossings.size() > 2) {
        for (unsigned int i = 1; i < tailCrossings.size(); i += 2) {
          res << bondOrder[tailCrossings[i]] << ",";
        }
        // remove the extra ",":
        res.seekp(-1, res.cur);
      }
      res << ":";
    }
    res << ",";
  }

  std::string resStr = res.str();
  while (!resStr.empty() && resStr.back() == ',') {
    resStr.pop_back();
  }
  mol.setProp("_cxsmilesOutputIndex", sgroupOutputIndex);

  return resStr;
}

std::string get_sgroup_data_block(const ROMol &mol,
                                  const std::vector<unsigned int> &atomOrder) {
  const auto &sgs = getSubstanceGroups(mol);
  if (sgs.empty()) {
    return "";
  }

  unsigned int sgroupOutputIndex = 0;
  mol.getPropIfPresent("_cxsmilesOutputIndex", sgroupOutputIndex);

  std::stringstream res;
  // we need a map from original atom idx to output idx:
  std::vector<unsigned int> revOrder(mol.getNumAtoms());
  for (unsigned i = 0; i < atomOrder.size(); ++i) {
    revOrder[atomOrder[i]] = i;
  }

  for (const auto &sg : sgs) {
    if (sg.hasProp("TYPE") && sg.getProp<std::string>("TYPE") == "DAT") {
      sg.setProp("_cxsmilesOutputIndex", sgroupOutputIndex);
      sgroupOutputIndex++;

      res << "SgD:";
      // we don't attempt to canonicalize the atom order because the user
      // may ascribe some significance to the ordering of the atoms
      for (const auto oaid : sg.getAtoms()) {
        res << revOrder[oaid] << ",";
      }
      // remove the extra ",":
      res.seekp(-1, res.cur);
      res << ":";
      std::string prop;
      if (sg.getPropIfPresent("FIELDNAME", prop) && !prop.empty()) {
        res << prop;
      }
      res << ":";
      std::vector<std::string> vprop;
      if (sg.getPropIfPresent("DATAFIELDS", vprop) && !vprop.empty()) {
        for (const auto &pv : vprop) {
          res << pv << ",";
        }
        // remove the extra ",":
        res.seekp(-1, res.cur);
      }
      res << ":";
      if (sg.getPropIfPresent("QUERYOP", prop) && !prop.empty()) {
        res << prop;
      }
      res << ":";
      if (sg.getPropIfPresent("FIELDINFO", prop) && !prop.empty()) {
        res << prop;
      }
      res << ":";
      if (sg.getPropIfPresent("FIELDTAG", prop) && !prop.empty()) {
        res << prop;
      }
      res << ":";
      // FIX: do something about the coordinates
    }
    res << ",";
  }

  std::string resStr = res.str();
  if (!resStr.empty() && resStr.back() == ',') {
    resStr.pop_back();
  }
  mol.setProp("_cxsmilesOutputIndex", sgroupOutputIndex);

  return resStr;
}

std::string get_atomlabel_block(const ROMol &mol,
                                const std::vector<unsigned int> &atomOrder) {
  std::string res = "";
  for (auto idx : atomOrder) {
    if (idx != atomOrder.front()) {
      res += ";";
    }
    std::string lbl;
    const auto atom = mol.getAtomWithIdx(idx);
    if (atom->getPropIfPresent(common_properties::_QueryAtomGenericLabel,
                               lbl)) {
      res += quote_string(lbl + "_p");
    } else if (!atom->getAtomicNum() &&
               atom->getPropIfPresent(common_properties::dummyLabel, lbl) &&
               std::find(SmilesParseOps::pseudoatoms.begin(),
                         SmilesParseOps::pseudoatoms.end(),
                         lbl) != SmilesParseOps::pseudoatoms.end()) {
      res += quote_string(lbl + "_p");
    } else if (atom->getPropIfPresent(common_properties::atomLabel, lbl)) {
      res += quote_string(lbl);
    }
  }
  // if we didn't find anything return an empty string
  if (std::find_if_not(res.begin(), res.end(),
                       [](const auto c) { return c == ';'; }) == res.end()) {
    res.clear();
  }
  return res;
}

std::string get_value_block(const ROMol &mol,
                            const std::vector<unsigned int> &atomOrder,
                            const std::string &prop) {
  std::string res = "";
  bool first = true;
  for (auto idx : atomOrder) {
    if (!first) {
      res += ";";
    } else {
      first = false;
    }
    std::string lbl;
    if (mol.getAtomWithIdx(idx)->getPropIfPresent(prop, lbl)) {
      res += quote_string(lbl);
    }
  }
  return res;
}
std::string get_radical_block(const ROMol &mol,
                              const std::vector<unsigned int> &atomOrder) {
  std::string res = "";
  std::map<unsigned int, std::vector<unsigned int>> rads;
  for (unsigned int i = 0; i < atomOrder.size(); ++i) {
    auto idx = atomOrder[i];
    auto nrad = mol.getAtomWithIdx(idx)->getNumRadicalElectrons();
    if (nrad) {
      rads[nrad].push_back(i);
    }
  }
  if (rads.size()) {
    for (const auto &pr : rads) {
      switch (pr.first) {
        case 1:
          res += "^1:";
          break;
        case 2:
          res += "^2:";
          break;
        case 3:
          res += "^5:";
          break;
        default:
          BOOST_LOG(rdWarningLog) << "unsupported number of radical electrons "
                                  << pr.first << std::endl;
      }
      for (auto aidx : pr.second) {
        res += boost::str(boost::format("%d,") % aidx);
      }
    }
  }
  return res;
}
double zero_small_vals(double val) {
  if (fabs(val) < 1e-4) {
    return 0.0;
  }
  return val;
}
std::string get_coords_block(const ROMol &mol,
                             const std::vector<unsigned int> &atomOrder) {
  std::string res = "";
  const auto &conf = mol.getConformer();
  bool first = true;
  for (auto idx : atomOrder) {
    const auto &pt = conf.getAtomPos(idx);
    if (!first) {
      res += ";";
    } else {
      first = false;
    }
    res += boost::str(boost::format("%g,%g,") % zero_small_vals(pt.x) %
                      zero_small_vals(pt.y));
    if (conf.is3D()) {
      auto zc = boost::str(boost::format("%g") % zero_small_vals(pt.z));
      if (zc != "0") {
        res += zc;
      }
    }
  }
  return res;
}

std::string get_atom_props_block(const ROMol &mol,
                                 const std::vector<unsigned int> &atomOrder) {
  std::vector<std::string> skip = {common_properties::atomLabel,
                                   common_properties::molFileValue,
                                   common_properties::molParity};
  std::string res = "";
  unsigned int which = 0;
  for (auto idx : atomOrder) {
    const auto atom = mol.getAtomWithIdx(idx);
    bool includePrivate = false, includeComputed = false;
    for (const auto &pn : atom->getPropList(includePrivate, includeComputed)) {
      if (std::find(skip.begin(), skip.end(), pn) == skip.end()) {
        std::string pv = atom->getProp<std::string>(pn);
        if (pn == "dummyLabel" &&
            std::find(SmilesParseOps::pseudoatoms.begin(),
                      SmilesParseOps::pseudoatoms.end(),
                      pv) != SmilesParseOps::pseudoatoms.end()) {
          // it's a pseudoatom, skip it
          continue;
        }
        if (res.empty()) {
          res += "atomProp";
        }
        res +=
            boost::str(boost::format(":%d.%s.%s") % which %
                       quote_atomprop_string(pn) % quote_atomprop_string(pv));
      }
    }
    ++which;
  }
  return res;
}

<<<<<<< HEAD
std::string get_bond_config_block(const ROMol &mol,
                                  const std::vector<unsigned int> &atomOrder,
                                  const std::vector<unsigned int> &bondOrder,
                                  bool coordsIncluded, INT_MAP_INT wedgeBonds,
                                  bool atropisomerOnly = false) {
=======
std::string get_bond_config_block(
    const ROMol &mol, const std::vector<unsigned int> &atomOrder,
    const std::vector<unsigned int> &bondOrder, bool coordsIncluded,
    std::map<int, std::unique_ptr<RDKit::Chirality::WedgeInfoBase>> &wedgeBonds,
    bool atropisomerOnly = false) {
>>>>>>> 22bfe0fe
  std::map<std::string, std ::vector<std::string>> wParts;
  for (unsigned int i = 0; i < bondOrder.size(); ++i) {
    auto idx = bondOrder[i];
    const auto bond = mol.getBondWithIdx(idx);
    unsigned int wedgeStartAtomIdx = bond->getBeginAtomIdx();

    if (!canHaveDirection(*bond)) {
      continue;
    }
    // when figuring out what to output for the bond, favor the wedge state:
    Bond::BondDir bd = bond->getBondDir();
    switch (bd) {
      case Bond::BondDir::BEGINDASH:
      case Bond::BondDir::BEGINWEDGE:
      case Bond::BondDir::UNKNOWN:
        break;
      default:
        bd = Bond::BondDir::NONE;
    }

    if (atropisomerOnly) {
      // on of the bonds on the beging atom of this bond must be an atropisomer

      if (bd == Bond::BondDir::NONE) {
        continue;
      }
      bool foundAtropisomer = false;

      const Atom *firstAtom = bond->getBeginAtom();
      for (auto bondNbr : mol.atomBonds(firstAtom)) {
        if (bondNbr->getStereo() == Bond::BondStereo::STEREOATROPCW ||
            bondNbr->getStereo() == Bond::BondStereo::STEREOATROPCCW) {
          foundAtropisomer = true;
          break;
        }
      }
      if (!foundAtropisomer) {
        continue;
      }
    } else {  //  atropisomeronly is FALSE - check for a wedging caused by
              //  chiral atom
      unsigned int cfg = 0;
      if (bd == Bond::BondDir::NONE &&
          bond->getPropIfPresent(common_properties::_MolFileBondCfg, cfg)) {
        switch (cfg) {
          case 1:
            bd = Bond::BondDir::BEGINWEDGE;
            break;
          case 2:
            bd = Bond::BondDir::UNKNOWN;
            break;
          case 3:
            bd = Bond::BondDir::BEGINDASH;
            break;

          default:
            bd = Bond::BondDir::NONE;
<<<<<<< HEAD
        }
      }

      if (bd == Bond::BondDir::NONE && coordsIncluded) {
        int dirCode;
        bool reverse;
        Chirality::GetMolFileBondStereoInfo(
            bond, wedgeBonds, &mol.getConformer(0), dirCode, reverse);
        switch (dirCode) {
          case 1:
            bd = Bond::BondDir::BEGINWEDGE;
            break;
          case 3:
            bd = Bond::BondDir::UNKNOWN;
            break;
          case 6:
            bd = Bond::BondDir::BEGINDASH;
            break;
          default:
            bd = Bond::BondDir::NONE;
        }
        if (reverse) {
          wedgeStartAtomIdx = bond->getEndAtomIdx();
        }
      }
    }

    auto begAtomOrder =
        std::find(atomOrder.begin(), atomOrder.end(), wedgeStartAtomIdx) -
        atomOrder.begin();

    std::string wType = "";
    if (bd == Bond::BondDir::UNKNOWN) {
      wType = "w";
    } else if (coordsIncluded) {
      // we only do wedgeUp and wedgeDown if coordinates are being output
      if (bd == Bond::BondDir::BEGINWEDGE) {
        wType = "wU";
      } else if (bd == Bond::BondDir::BEGINDASH) {
        wType = "wD";
      }
    }

=======
        }
      }

      if (bd == Bond::BondDir::NONE && coordsIncluded) {
        int dirCode;
        bool reverse;
        Chirality::GetMolFileBondStereoInfo(
            bond, wedgeBonds, &mol.getConformer(0), dirCode, reverse);
        switch (dirCode) {
          case 1:
            bd = Bond::BondDir::BEGINWEDGE;
            break;
          case 3:
            bd = Bond::BondDir::UNKNOWN;
            break;
          case 6:
            bd = Bond::BondDir::BEGINDASH;
            break;
          default:
            bd = Bond::BondDir::NONE;
        }
        if (reverse) {
          wedgeStartAtomIdx = bond->getEndAtomIdx();
        }
      }
    }

    auto begAtomOrder =
        std::find(atomOrder.begin(), atomOrder.end(), wedgeStartAtomIdx) -
        atomOrder.begin();

    std::string wType = "";
    if (bd == Bond::BondDir::UNKNOWN) {
      wType = "w";
    } else if (coordsIncluded) {
      // we only do wedgeUp and wedgeDown if coordinates are being output
      if (bd == Bond::BondDir::BEGINWEDGE) {
        wType = "wU";
      } else if (bd == Bond::BondDir::BEGINDASH) {
        wType = "wD";
      }
    }

>>>>>>> 22bfe0fe
    if (wType != "") {
      if (wParts.find(wType) == wParts.end()) {
        wParts[wType] = std::vector<std::string>();
      }
      wParts[wType].push_back(
          boost::str(boost::format("%d.%d") % begAtomOrder % i));
    }
  }
  std::string res = "";

  for (auto wPart : wParts) {
    if (res != "") {
      res += ",";
    }
    res += wPart.first + ":" + boost::algorithm::join(wPart.second, ",");
  }

  return res;
}

std::string get_ringbond_cistrans_block(
    const ROMol &mol, const std::vector<unsigned int> &atomOrder,
    const std::vector<unsigned int> &bondOrder) {
  if (!mol.getRingInfo()->isInitialized()) {
    return "";
  }

  const auto rinfo = mol.getRingInfo();
  std::string c = "", t = "", ctu = "";
  for (unsigned int i = 0; i < bondOrder.size(); ++i) {
    auto idx = bondOrder[i];
    if (!rinfo->numBondRings(idx) ||
        rinfo->minBondRingSize(idx) <
            Chirality::minRingSizeForDoubleBondStereo) {
      // we only do ring bonds of a minimum size
      continue;
    }
    const auto bond = mol.getBondWithIdx(idx);
    if (bond->getBondType() != Bond::BondType::DOUBLE &&
        bond->getBondType() != Bond::BondType::AROMATIC) {
      continue;
    }
    Bond::BondStereo bstereo = bond->getStereo();
    if (bstereo != Bond::BondStereo::STEREOANY &&
        bstereo != Bond::BondStereo::STEREOCIS &&
        bstereo != Bond::BondStereo::STEREOTRANS) {
      continue;
    }

    auto label = std::to_string(i);

    if (bstereo == Bond::BondStereo::STEREOANY) {
      // this one's easy because we don't care about the atom order.
      if (ctu.empty()) {
        ctu += "ctu:";
      } else {
        ctu += ",";
      }
      ctu += label;
    } else {
      Atom *begAtom = bond->getBeginAtom();
      Atom *endAtom = bond->getEndAtom();
      bool needSwap = false;
      if (begAtom->getDegree() > 2) {
        unsigned int o1 = atomOrder[bond->getStereoAtoms()[0]];
        for (const auto nbr : mol.atomNeighbors(begAtom)) {
          if (nbr == endAtom ||
              nbr->getIdx() ==
                  static_cast<unsigned>(bond->getStereoAtoms()[0])) {
            continue;
          }
          if (atomOrder[nbr->getIdx() < o1]) {
            // this neighbor came first, we need to swap:
            needSwap = !needSwap;
          }
        }
      }
      if (endAtom->getDegree() > 2) {
        unsigned int o1 = atomOrder[bond->getStereoAtoms()[1]];
        for (const auto nbr : mol.atomNeighbors(endAtom)) {
          if (nbr == begAtom ||
              nbr->getIdx() ==
                  static_cast<unsigned>(bond->getStereoAtoms()[1])) {
            continue;
          }
          if (atomOrder[nbr->getIdx() < o1]) {
            // this neighbor came first, we need to swap:
            needSwap = !needSwap;
          }
        }
      }
      if (bstereo == Bond::BondStereo::STEREOCIS || needSwap) {
        if (c.empty()) {
          c += "c:";
        } else {
          c += ",";
        }
        c += label;
      } else {
        if (t.empty()) {
          t += "t:";
        } else {
          t += ",";
        }
        t += label;
      }
    }
  }
  return c + t + ctu;
}

std::string get_linknodes_block(const ROMol &mol,
                                const std::vector<unsigned int> &atomOrder) {
  bool strict = false;
  auto linkNodes = MolEnumerator::utils::getMolLinkNodes(mol, strict);
  if (linkNodes.empty()) {
    return "";
  }
  // we need a map from original atom idx to output idx:
  std::vector<unsigned int> revOrder(mol.getNumAtoms());
  for (unsigned i = 0; i < atomOrder.size(); ++i) {
    revOrder[atomOrder[i]] = i;
  }

  std::stringstream res;
  res << "LN:";
  for (const auto &ln : linkNodes) {
    unsigned int atomIdx = atomOrder[ln.bondAtoms[0].first];
    res << atomIdx << ":" << ln.minRep << "." << ln.maxRep;
    if (mol.getAtomWithIdx(ln.bondAtoms[0].first)->getDegree() > 2) {
      // include the outer atom indices
      res << "." << atomOrder[ln.bondAtoms[0].second] << "."
          << atomOrder[ln.bondAtoms[1].second];
    }
    res << ",";
  }

  std::string resStr = res.str();
  if (!resStr.empty() && resStr.back() == ',') {
    resStr.pop_back();
  }
  return resStr;
}

void appendToCXExtension(const std::string &addition, std::string &base) {
  if (!addition.empty()) {
    if (base.size() > 1) {
      base += ",";
    }
    base += addition;
  }
}

}  // namespace
std::string getCXExtensions(const ROMol &mol, std::uint32_t flags) {
  std::string res = "|";
  // we will need atom and bond orderings. Get them now:
  const std::vector<unsigned int> &atomOrder =
      mol.getProp<std::vector<unsigned int>>(
          common_properties::_smilesAtomOutputOrder);
  const std::vector<unsigned int> &bondOrder =
      mol.getProp<std::vector<unsigned int>>(
          common_properties::_smilesBondOutputOrder);
  bool needLabels = false;
  bool needValues = false;
  for (auto idx : atomOrder) {
    const auto at = mol.getAtomWithIdx(idx);
    if (at->hasProp(common_properties::atomLabel) ||
        at->hasProp(common_properties::_QueryAtomGenericLabel) ||
        at->hasProp(common_properties::dummyLabel)) {
      needLabels = true;
    }
    if (at->hasProp(common_properties::molFileValue)) {
      needValues = true;
    }
  }
  if ((flags & SmilesWrite::CXSmilesFields::CX_COORDS) &&
      mol.getNumConformers()) {
    res += "(" + get_coords_block(mol, atomOrder) + ")";
  }
  if ((flags & SmilesWrite::CXSmilesFields::CX_ATOM_LABELS) && needLabels) {
    auto lbls = get_atomlabel_block(mol, atomOrder);
    if (!lbls.empty()) {
      if (res.size() > 1) {
        res += ",";
      }
      res += "$" + lbls + "$";
    }
  }
  if ((flags & SmilesWrite::CXSmilesFields::CX_MOLFILE_VALUES) && needValues) {
    if (res.size() > 1) {
      res += ",";
    }
    res += "$_AV:" +
           get_value_block(mol, atomOrder, common_properties::molFileValue) +
           "$";
  }
  auto radblock = get_radical_block(mol, atomOrder);
  if ((flags & SmilesWrite::CXSmilesFields::CX_RADICALS) && radblock.size()) {
    if (res.size() > 1) {
      res += ",";
    }
    res += radblock;
    if (res.back() == ',') {
      res.erase(res.size() - 1);
    }
  }

  if (flags & SmilesWrite::CXSmilesFields::CX_ATOM_PROPS) {
    const auto atomblock = get_atom_props_block(mol, atomOrder);
    appendToCXExtension(atomblock, res);
  }

  const Conformer *conf = nullptr;
  if (mol.getNumConformers()) {
    conf = &mol.getConformer();
  }

  std::map<int, std::unique_ptr<RDKit::Chirality::WedgeInfoBase>> wedgeBonds;
  if (flags & SmilesWrite::CXSmilesFields::CX_BOND_CFG) {
<<<<<<< HEAD
    INT_MAP_INT wedgeBonds = Chirality::pickBondsToWedge(mol);

    if (mol.getNumConformers()) {
      Atropisomers::wedgeBondsFromAtropisomers(mol, &mol.getConformer(),
                                               wedgeBonds);
    }
=======
    wedgeBonds = Chirality::pickBondsToWedge(mol, nullptr, conf);

    // if (mol.getNumConformers()) {
    //   Atropisomers::wedgeBondsFromAtropisomers(mol, &mol.getConformer(),
    //                                            wedgeBonds);
    // }
>>>>>>> 22bfe0fe

    bool includeCoords = flags & SmilesWrite::CXSmilesFields::CX_COORDS &&
                         mol.getNumConformers();
    const auto cfgblock = get_bond_config_block(mol, atomOrder, bondOrder,
                                                includeCoords, wedgeBonds);
    appendToCXExtension(cfgblock, res);
    const auto cistransblock =
        get_ringbond_cistrans_block(mol, atomOrder, bondOrder);
    appendToCXExtension(cistransblock, res);
  }

  // do the CX_BOND_ATROPISOMER only if CX_BOND_CFG s not done.  CX_BOND_CFG
  // includes the atropisomer wedging
  else if (flags & SmilesWrite::CXSmilesFields::CX_BOND_ATROPISOMER) {
<<<<<<< HEAD
    INT_MAP_INT wedgeBonds;

    if (mol.getNumConformers()) {
      Atropisomers::wedgeBondsFromAtropisomers(mol, &mol.getConformer(),
                                               wedgeBonds);
=======
    if (conf) {
      Atropisomers::wedgeBondsFromAtropisomers(mol, conf, wedgeBonds);
>>>>>>> 22bfe0fe
    }

    bool includeCoords = flags & SmilesWrite::CXSmilesFields::CX_COORDS &&
                         mol.getNumConformers();
    const auto cfgblock = get_bond_config_block(
        mol, atomOrder, bondOrder, includeCoords, wedgeBonds, true);
    appendToCXExtension(cfgblock, res);
  }

  if (flags & SmilesWrite::CXSmilesFields::CX_LINKNODES) {
    const auto linknodeblock = get_linknodes_block(mol, atomOrder);
    appendToCXExtension(linknodeblock, res);
  }
  if (flags & SmilesWrite::CXSmilesFields::CX_ENHANCEDSTEREO) {
    const auto stereoblock =
        get_enhanced_stereo_block(mol, atomOrder, wedgeBonds);
    appendToCXExtension(stereoblock, res);
  }
  if (flags & SmilesWrite::CXSmilesFields::CX_SGROUPS) {
    const auto sgroupdatablock = get_sgroup_data_block(mol, atomOrder);
    appendToCXExtension(sgroupdatablock, res);
  }
  if (flags & SmilesWrite::CXSmilesFields::CX_POLYMER) {
    const auto sgrouppolyblock =
        get_sgroup_polymer_block(mol, atomOrder, bondOrder);
    appendToCXExtension(sgrouppolyblock, res);
  }
  if (flags & (SmilesWrite::CXSmilesFields::CX_SGROUPS |
               SmilesWrite::CXSmilesFields::CX_POLYMER)) {
    const auto sgrouphierarchyblock = get_sgroup_hierarchy_block(mol);
    appendToCXExtension(sgrouphierarchyblock, res);
  }
  mol.clearProp("_cxsmilesOutputIndex");
  if (res.size() > 1) {
    res += "|";
  } else {
    res = "";
  }
  return res;
}
}  // namespace SmilesWrite
}  // namespace RDKit<|MERGE_RESOLUTION|>--- conflicted
+++ resolved
@@ -1520,15 +1520,10 @@
 }
 
 std::pair<std::vector<StereoGroup>, std::vector<std::vector<unsigned>>>
-<<<<<<< HEAD
-getSortedStereoGroupsAndIndices(const ROMol &mol,
-                                const std::vector<unsigned int> &revOrder) {
-=======
 getSortedStereoGroupsAndIndices(
     const ROMol &mol, const std::vector<unsigned int> &revOrder,
     std::map<int, std::unique_ptr<RDKit::Chirality::WedgeInfoBase>>
         &wedgeBonds) {
->>>>>>> 22bfe0fe
   using StGrpIdxPair = std::pair<StereoGroup, std::vector<unsigned>>;
 
   auto &groups = mol.getStereoGroups();
@@ -1537,14 +1532,8 @@
   sortingGroups.reserve(groups.size());
 
   for (const auto &sg : groups) {
-<<<<<<< HEAD
-    // const auto atomIndexes = getSortedMappedIndexes(sg.getAtoms(), revOrder);
-    std::vector<unsigned int> atomIds;
-    Atropisomers::getAllAtomIdsForStereoGroup(mol, sg, atomIds);
-=======
     std::vector<unsigned int> atomIds;
     Atropisomers::getAllAtomIdsForStereoGroup(mol, sg, atomIds, wedgeBonds);
->>>>>>> 22bfe0fe
     const auto newAtomIndexes = getSortedMappedIndexes(atomIds, revOrder);
     if (!newAtomIndexes.empty()) {
       sortingGroups.emplace_back(sg, newAtomIndexes);
@@ -1628,12 +1617,8 @@
     revOrder[atomOrder[i]] = i;
   }
 
-<<<<<<< HEAD
-  auto [groups, groupsAtoms] = getSortedStereoGroupsAndIndices(mol, revOrder);
-=======
   auto [groups, groupsAtoms] =
       getSortedStereoGroupsAndIndices(mol, revOrder, wedgeBonds);
->>>>>>> 22bfe0fe
 
   assignStereoGroupIds(groups);
 
@@ -2038,19 +2023,11 @@
   return res;
 }
 
-<<<<<<< HEAD
-std::string get_bond_config_block(const ROMol &mol,
-                                  const std::vector<unsigned int> &atomOrder,
-                                  const std::vector<unsigned int> &bondOrder,
-                                  bool coordsIncluded, INT_MAP_INT wedgeBonds,
-                                  bool atropisomerOnly = false) {
-=======
 std::string get_bond_config_block(
     const ROMol &mol, const std::vector<unsigned int> &atomOrder,
     const std::vector<unsigned int> &bondOrder, bool coordsIncluded,
     std::map<int, std::unique_ptr<RDKit::Chirality::WedgeInfoBase>> &wedgeBonds,
     bool atropisomerOnly = false) {
->>>>>>> 22bfe0fe
   std::map<std::string, std ::vector<std::string>> wParts;
   for (unsigned int i = 0; i < bondOrder.size(); ++i) {
     auto idx = bondOrder[i];
@@ -2108,7 +2085,6 @@
 
           default:
             bd = Bond::BondDir::NONE;
-<<<<<<< HEAD
         }
       }
 
@@ -2152,51 +2128,6 @@
       }
     }
 
-=======
-        }
-      }
-
-      if (bd == Bond::BondDir::NONE && coordsIncluded) {
-        int dirCode;
-        bool reverse;
-        Chirality::GetMolFileBondStereoInfo(
-            bond, wedgeBonds, &mol.getConformer(0), dirCode, reverse);
-        switch (dirCode) {
-          case 1:
-            bd = Bond::BondDir::BEGINWEDGE;
-            break;
-          case 3:
-            bd = Bond::BondDir::UNKNOWN;
-            break;
-          case 6:
-            bd = Bond::BondDir::BEGINDASH;
-            break;
-          default:
-            bd = Bond::BondDir::NONE;
-        }
-        if (reverse) {
-          wedgeStartAtomIdx = bond->getEndAtomIdx();
-        }
-      }
-    }
-
-    auto begAtomOrder =
-        std::find(atomOrder.begin(), atomOrder.end(), wedgeStartAtomIdx) -
-        atomOrder.begin();
-
-    std::string wType = "";
-    if (bd == Bond::BondDir::UNKNOWN) {
-      wType = "w";
-    } else if (coordsIncluded) {
-      // we only do wedgeUp and wedgeDown if coordinates are being output
-      if (bd == Bond::BondDir::BEGINWEDGE) {
-        wType = "wU";
-      } else if (bd == Bond::BondDir::BEGINDASH) {
-        wType = "wD";
-      }
-    }
-
->>>>>>> 22bfe0fe
     if (wType != "") {
       if (wParts.find(wType) == wParts.end()) {
         wParts[wType] = std::vector<std::string>();
@@ -2417,21 +2348,12 @@
 
   std::map<int, std::unique_ptr<RDKit::Chirality::WedgeInfoBase>> wedgeBonds;
   if (flags & SmilesWrite::CXSmilesFields::CX_BOND_CFG) {
-<<<<<<< HEAD
-    INT_MAP_INT wedgeBonds = Chirality::pickBondsToWedge(mol);
-
-    if (mol.getNumConformers()) {
-      Atropisomers::wedgeBondsFromAtropisomers(mol, &mol.getConformer(),
-                                               wedgeBonds);
-    }
-=======
     wedgeBonds = Chirality::pickBondsToWedge(mol, nullptr, conf);
 
     // if (mol.getNumConformers()) {
     //   Atropisomers::wedgeBondsFromAtropisomers(mol, &mol.getConformer(),
     //                                            wedgeBonds);
     // }
->>>>>>> 22bfe0fe
 
     bool includeCoords = flags & SmilesWrite::CXSmilesFields::CX_COORDS &&
                          mol.getNumConformers();
@@ -2446,16 +2368,8 @@
   // do the CX_BOND_ATROPISOMER only if CX_BOND_CFG s not done.  CX_BOND_CFG
   // includes the atropisomer wedging
   else if (flags & SmilesWrite::CXSmilesFields::CX_BOND_ATROPISOMER) {
-<<<<<<< HEAD
-    INT_MAP_INT wedgeBonds;
-
-    if (mol.getNumConformers()) {
-      Atropisomers::wedgeBondsFromAtropisomers(mol, &mol.getConformer(),
-                                               wedgeBonds);
-=======
     if (conf) {
       Atropisomers::wedgeBondsFromAtropisomers(mol, conf, wedgeBonds);
->>>>>>> 22bfe0fe
     }
 
     bool includeCoords = flags & SmilesWrite::CXSmilesFields::CX_COORDS &&

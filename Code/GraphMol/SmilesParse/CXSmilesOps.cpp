//
//  Copyright (C) 2016-2021 Greg Landrum and other RDKit contributors
//
//   @@ All Rights Reserved @@
//  This file is part of the RDKit.
//  The contents are covered by the terms of the BSD license
//  which is included in the file license.txt, found at the root
//  of the RDKit source tree.
//
#include <RDGeneral/BoostStartInclude.h>
#include <boost/algorithm/string.hpp>
#include <boost/lexical_cast.hpp>
#include <boost/format.hpp>
#include <RDGeneral/BoostEndInclude.h>
#include <GraphMol/RDKitBase.h>
#include <GraphMol/RDKitQueries.h>
#include <GraphMol/FileParsers/MolFileStereochem.h>
#include <GraphMol/Atropisomers.h>
#include <GraphMol/Chirality.h>

#include <iostream>
#include <algorithm>
#include "SmilesWrite.h"
#include "SmilesParse.h"
#include "SmilesParseOps.h"
#include <GraphMol/MolEnumerator/LinkNode.h>
#include <GraphMol/Chirality.h>
#include <map>

namespace SmilesParseOps {
using namespace RDKit;

const std::string cxsmilesindex = "_cxsmilesindex";
const std::string cxsgTracker = "_sgTracker";

// FIX: once this can be automated using constexpr, do so
const std::vector<std::string_view> pseudoatoms{"Pol", "Mod"};
const std::vector<std::string_view> pseudoatoms_p{"Pol_p", "Mod_p"};

std::map<std::string, std::string> sgroupTypemap = {
    {"n", "SRU"},   {"mon", "MON"}, {"mer", "MER"}, {"co", "COP"},
    {"xl", "CRO"},  {"mod", "MOD"}, {"mix", "MIX"}, {"f", "FOR"},
    {"any", "ANY"}, {"gen", "GEN"}, {"c", "COM"},   {"grf", "GRA"},
    {"alt", "COP"}, {"ran", "COP"}, {"blk", "COP"}};

template <typename Q>
void addquery(Q *qry, std::string symbol, RDKit::RWMol &mol, unsigned int idx) {
  PRECONDITION(qry, "bad query");
  auto *qa = new QueryAtom(0);
  qa->setQuery(qry);
  qa->setNoImplicit(true);
  mol.replaceAtom(idx, qa);
  if (symbol != "") {
    mol.getAtomWithIdx(idx)->setProp(RDKit::common_properties::atomLabel,
                                     symbol);
  }
  delete qa;
}

void processCXSmilesLabels(RWMol &mol) {
  if (mol.hasProp("_cxsmilesLabelsProcessed")) {
    return;
  }
  for (auto atom : mol.atoms()) {
    std::string symb = "";
    if (atom->getPropIfPresent(common_properties::atomLabel, symb)) {
      atom->clearProp(common_properties::dummyLabel);
      if (symb == "star_e") {
        /* according to the MDL spec, these match anything, but in MARVIN they
        are "unspecified end groups" for polymers */
        addquery(makeAtomNullQuery(), symb, mol, atom->getIdx());
      } else if (symb == "Q_e") {
        addquery(makeQAtomQuery(), symb, mol, atom->getIdx());
      } else if (symb == "QH_p") {
        addquery(makeQHAtomQuery(), symb, mol, atom->getIdx());
      } else if (symb == "AH_p") {  // this seems wrong...
        /* According to the MARVIN Sketch, AH is "any atom, including H" -
        this would be "*" in SMILES - and "A" is "any atom except H".
        The CXSMILES docs say that "A" can be represented normally in SMILES
        and that "AH" needs to be written out as AH_p. I'm going to assume that
        this is a Marvin internal thing and just parse it as they describe it.
        This means that "*" in the SMILES itself needs to be treated
        differently, which we do below. */
        addquery(makeAHAtomQuery(), symb, mol, atom->getIdx());
      } else if (symb == "X_p") {
        addquery(makeXAtomQuery(), symb, mol, atom->getIdx());
      } else if (symb == "XH_p") {
        addquery(makeXHAtomQuery(), symb, mol, atom->getIdx());
      } else if (symb == "M_p") {
        addquery(makeMAtomQuery(), symb, mol, atom->getIdx());
      } else if (symb == "MH_p") {
        addquery(makeMHAtomQuery(), symb, mol, atom->getIdx());
      } else if (std::find(pseudoatoms_p.begin(), pseudoatoms_p.end(), symb) !=
                 pseudoatoms_p.end()) {
        // strip off the "_p":
        atom->setProp(common_properties::dummyLabel,
                      symb.substr(0, symb.size() - 2));
        atom->clearProp(common_properties::atomLabel);
      }
    } else if (atom->getAtomicNum() == 0 && !atom->hasQuery() &&
               atom->getSymbol() == "*") {
      addquery(makeAAtomQuery(), "", mol, atom->getIdx());
    }
  }
  mol.setProp("_cxsmilesLabelsProcessed", 1, true);
}

namespace parser {

const std::string _headCrossings = "_headCrossings";
const std::string _tailCrossings = "_tailCrossings";

template <typename Iterator>
bool read_int(Iterator &first, Iterator last, unsigned int &res) {
  std::string num = "";
  while (first <= last && *first >= '0' && *first <= '9') {
    num += *first;
    ++first;
  }
  if (num.empty()) {
    return false;
  }
  res = boost::lexical_cast<unsigned int>(num);
  return true;
}
template <typename Iterator>
bool read_int_list(Iterator &first, Iterator last,
                   std::vector<unsigned int> &res, char sep = ',') {
  while (1) {
    std::string num = "";
    while (first <= last && *first >= '0' && *first <= '9') {
      num += *first;
      ++first;
    }
    if (!num.empty()) {
      res.push_back(boost::lexical_cast<unsigned int>(num));
    }
    if (first >= last || *first != sep) {
      break;
    }
    ++first;
  }
  return true;
}
template <typename Iterator>
bool read_int_pair(Iterator &first, Iterator last, unsigned int &n1,
                   unsigned int &n2, char sep = '.') {
  if (!read_int(first, last, n1)) {
    return false;
  }
  if (first >= last || *first != sep) {
    return false;
  }
  ++first;
  return read_int(first, last, n2);
}

template <typename Iterator>
std::string read_text_to(Iterator &first, Iterator last, std::string delims) {
  std::string res = "";
  Iterator start = first;
  // EFF: there are certainly faster ways to do this
  while (first <= last && delims.find_first_of(*first) == std::string::npos) {
    if (*first == '&' && std::distance(first, last) > 2 &&
        *(first + 1) == '#') {
      // escaped char
      if (start != first) {
        res += std::string(start, first);
      }
      Iterator next = first + 2;
      while (next != last && *next >= '0' && *next <= '9') {
        ++next;
      }
      if (next == last || *next != ';') {
        throw RDKit::SmilesParseException(
            "failure parsing CXSMILES extensions: quoted block not terminated "
            "with ';'");
      }
      if (next > first + 2) {
        std::string blk = std::string(first + 2, next);
        res += (char)(boost::lexical_cast<int>(blk));
      }
      first = next + 1;
      start = first;
    } else {
      ++first;
    }
  }
  if (start != first) {
    res += std::string(start, first);
  }
  return res;
}
namespace {

// this is the super fun case where no information about bonds in/out of the
// sgroup is present.
void setupUnmarkedPolymerSGroup(RWMol &mol, SubstanceGroup &sgroup,
                                std::vector<unsigned int> &headCrossings,
                                std::vector<unsigned int> &tailCrossings) {
  const auto &atoms = sgroup.getAtoms();
  if (atoms.empty()) {
    throw SmilesParseException("no atoms in polymer sgroup");
  }
  const auto firstAtom = mol.getAtomWithIdx(atoms.front());
  for (auto nbr : boost::make_iterator_range(mol.getAtomNeighbors(firstAtom))) {
    const auto nbrAtom = mol[nbr];
    if (std::find(atoms.begin(), atoms.end(), nbrAtom->getIdx()) ==
        atoms.end()) {
      // in most cases we just add this to the set of headCrossings.
      // The exception occurs when there's only one atom in the SGroup and
      //  we already have a headCrossing, in which case we may put this one
      //  as a tailCrossing
      if (atoms.size() > 1 || headCrossings.empty()) {
        headCrossings.push_back(
            mol.getBondBetweenAtoms(firstAtom->getIdx(), nbrAtom->getIdx())
                ->getIdx());
      } else if (atoms.size() == 1) {
        if (tailCrossings.empty()) {
          tailCrossings.push_back(
              mol.getBondBetweenAtoms(firstAtom->getIdx(), nbrAtom->getIdx())
                  ->getIdx());
        } else {
          BOOST_LOG(rdWarningLog)
              << " single atom polymer Sgroup has more than two bonds to "
                 "external atoms. Ignoring all bonds after the first two."
              << std::endl;
        }
      }
    }
  }
  if (atoms.size() > 1) {
    const auto lastAtom = mol.getAtomWithIdx(atoms.back());
    for (auto nbr :
         boost::make_iterator_range(mol.getAtomNeighbors(lastAtom))) {
      const auto nbrAtom = mol[nbr];
      if (std::find(atoms.begin(), atoms.end(), nbrAtom->getIdx()) ==
          atoms.end()) {
        tailCrossings.push_back(
            mol.getBondBetweenAtoms(lastAtom->getIdx(), nbrAtom->getIdx())
                ->getIdx());
      }
    }
  }
}

// deal with setting up the crossing bonds, etc.
void finalizePolymerSGroup(RWMol &mol, SubstanceGroup &sgroup) {
  bool isFlipped = false;
  std::string connect = "EU";
  if (sgroup.getPropIfPresent("CONNECT", connect)) {
    if (connect.find(",f") != std::string::npos) {
      isFlipped = true;
      boost::replace_all(connect, ",f", "");
    }
  }
  if (connect == "hh") {
    connect = "HH";
  } else if (connect == "ht") {
    connect = "HT";
  } else if (connect == "eu") {
    connect = "EU";
  } else {
    BOOST_LOG(rdWarningLog) << "unrecognized CXSMILES CONNECT value: '"
                            << connect << "'. Assuming 'eu'" << std::endl;
    connect = "EU";
  }
  sgroup.setProp("CONNECT", connect);

  std::vector<unsigned int> headCrossings;
  std::vector<unsigned int> tailCrossings;
  sgroup.getPropIfPresent(_headCrossings, headCrossings);
  sgroup.clearProp(_headCrossings);
  sgroup.getPropIfPresent(_tailCrossings, tailCrossings);
  sgroup.clearProp(_tailCrossings);
  if (headCrossings.empty() && tailCrossings.empty()) {
    setupUnmarkedPolymerSGroup(mol, sgroup, headCrossings, tailCrossings);
  }
  if (headCrossings.empty() && tailCrossings.empty()) {
    // we tried... nothing more we can do
    return;
  }

  for (auto &bondIdx : headCrossings) {
    sgroup.addBondWithIdx(bondIdx);
  }
  sgroup.setProp("XBHEAD", headCrossings);

  for (auto &bondIdx : tailCrossings) {
    sgroup.addBondWithIdx(bondIdx);
  }

  // now we can setup XBCORR
  std::vector<unsigned int> xbcorr;
  for (unsigned int i = 0;
       i < std::min(headCrossings.size(), tailCrossings.size()); ++i) {
    unsigned headIdx = headCrossings[i];
    unsigned tailIdx = tailCrossings[i];
    if (isFlipped) {
      tailIdx = tailCrossings[tailCrossings.size() - i - 1];
    }
    xbcorr.push_back(headIdx);
    xbcorr.push_back(tailIdx);
  }
  sgroup.setProp("XBCORR", xbcorr);
}

Bond *get_bond_with_smiles_idx(const ROMol &mol, unsigned idx) {
  for (auto bnd : mol.bonds()) {
    unsigned int smilesIdx;
    if (bnd->getPropIfPresent("_cxsmilesBondIdx", smilesIdx) &&
        smilesIdx == idx) {
      return bnd;
    }
  }
  return nullptr;
}

}  // end of anonymous namespace

// we use this pattern a lot and it's a long function call, but a very short
// #define
#define VALID_ATIDX(_atidx_) \
  ((_atidx_) >= startAtomIdx && (_atidx_) < startAtomIdx + mol.getNumAtoms())

#define VALID_BNDIDX(_bidx_) \
  ((_bidx_) >= startBondIdx && (_bidx_) < startBondIdx + mol.getNumBonds())

template <typename Iterator>
bool parse_atom_values(Iterator &first, Iterator last, RDKit::RWMol &mol,
                       unsigned int startAtomIdx) {
  if (first >= last || *first != ':') {
    return false;
  }
  ++first;
  unsigned int atIdx = 0;
  while (first <= last && *first != '$') {
    std::string tkn = read_text_to(first, last, ";$");
    if (tkn != "" && VALID_ATIDX(atIdx)) {
      mol.getAtomWithIdx(atIdx)->setProp(RDKit::common_properties::molFileValue,
                                         tkn);
    }
    ++atIdx;
    if (first <= last && *first != '$') {
      ++first;
    }
  }
  if (first >= last || *first != '$') {
    return false;
  }
  ++first;
  return true;
}

template <typename Iterator>
bool parse_atom_props(Iterator &first, Iterator last, RDKit::RWMol &mol,
                      unsigned int startAtomIdx) {
  if (first >= last) {
    return false;
  }
  while (first <= last && *first != '|' && *first != ',') {
    unsigned int atIdx;
    if (read_int(first, last, atIdx)) {
      if (first >= last || *first != '.') {
        return false;
      }
      ++first;
      std::string pname = read_text_to(first, last, ".");
      if (!pname.empty()) {
        if (first >= last || *first != '.') {
          return false;
        }
        ++first;
        std::string pval = read_text_to(first, last, ":|,");
        if (VALID_ATIDX(atIdx) && !pval.empty()) {
          mol.getAtomWithIdx(atIdx - startAtomIdx)->setProp(pname, pval);
        }
      }
    }
    if (first <= last && *first != '|' && *first != ',') {
      ++first;
    }
  }
  if (first <= last && *first != '|' && *first != ',') {
    return false;
  }
  if (*first != '|') {
    ++first;
  }
  return true;
}

template <typename Iterator>
bool parse_atom_labels(Iterator &first, Iterator last, RDKit::RWMol &mol,
                       unsigned int startAtomIdx) {
  if (first >= last || *first != '$') {
    return false;
  }
  ++first;
  unsigned int atIdx = 0;
  while (first <= last && *first != '$') {
    std::string tkn = read_text_to(first, last, ";$");
    if (!tkn.empty() && VALID_ATIDX(atIdx)) {
      mol.getAtomWithIdx(atIdx - startAtomIdx)
          ->setProp(RDKit::common_properties::atomLabel, tkn);
    }
    ++atIdx;
    if (first <= last && *first != '$') {
      ++first;
    }
  }
  if (first >= last || *first != '$') {
    return false;
  }
  ++first;
  return true;
}

template <typename Iterator>
bool parse_coords(Iterator &first, Iterator last, RDKit::RWMol &mol,
                  unsigned int startAtomIdx, unsigned int confIdx) {
  if (first >= last || *first != '(') {
    return false;
  }

  auto *conf = new Conformer(mol.getNumAtoms());
  mol.addConformer(conf);
  conf->setId(confIdx);
  ++first;
  unsigned int atIdx = 0;
  bool is3D = false;
  while (first <= last && *first != ')') {
    RDGeom::Point3D pt;
    std::string tkn = read_text_to(first, last, ";)");
    if (VALID_ATIDX(atIdx)) {
      if (!tkn.empty()) {
        std::vector<std::string> tokens;
        boost::split(tokens, tkn, boost::is_any_of(std::string(",")));
        if (tokens.size() >= 1 && tokens[0].size()) {
          pt.x = boost::lexical_cast<double>(tokens[0]);
        }
        if (tokens.size() >= 2 && tokens[1].size()) {
          pt.y = boost::lexical_cast<double>(tokens[1]);
        }
        if (tokens.size() >= 3 && tokens[2].size()) {
          pt.z = boost::lexical_cast<double>(tokens[2]);
          is3D = true;
        }
      }

      conf->setAtomPos(atIdx - startAtomIdx, pt);
    }
    ++atIdx;
    if (first <= last && *first != ')') {
      ++first;
    }
  }
  // make sure that the conformer really is 3D!
  if (is3D && hasNonZeroZCoords(*conf)) {
    conf->set3D(true);
  } else {
    conf->set3D(false);
  }
  if (first >= last || *first != ')') {
    return false;
  }
  ++first;
  return true;
}

template <typename Iterator>
bool parse_coordinate_bonds(Iterator &first, Iterator last, RDKit::RWMol &mol,
                            Bond::BondType typ, unsigned int startAtomIdx,
                            unsigned int startBondIdx) {
  if (first >= last || (*first != 'C' && *first != 'H')) {
    return false;
  }
  ++first;
  if (first >= last || *first != ':') {
    return false;
  }
  ++first;
  while (first <= last && *first >= '0' && *first <= '9') {
    unsigned int aidx;
    unsigned int bidx;
    if (read_int_pair(first, last, aidx, bidx)) {
      if (VALID_ATIDX(aidx) && VALID_BNDIDX(bidx)) {
        auto bnd = get_bond_with_smiles_idx(mol, bidx - startBondIdx);
        if (!bnd || (bnd->getBeginAtomIdx() != aidx - startAtomIdx &&
                     bnd->getEndAtomIdx() != aidx - startAtomIdx)) {
          BOOST_LOG(rdWarningLog) << "BOND NOT FOUND! " << bidx
                                  << " involving atom " << aidx << std::endl;
          return false;
        }
        bnd->setBondType(typ);
        if (bnd->getBeginAtomIdx() != aidx - startAtomIdx) {
          unsigned int tmp = bnd->getBeginAtomIdx();
          bnd->setBeginAtomIdx(aidx - startAtomIdx);
          bnd->setEndAtomIdx(tmp);
        }
      }
    } else {
      return false;
    }
    if (first < last && *first == ',') {
      ++first;
    }
  }
  return true;
}

template <typename Iterator>
bool parse_unsaturation(Iterator &first, Iterator last, RDKit::RWMol &mol,
                        unsigned int startAtomIdx) {
  if (first + 1 >= last || *first != 'u') {
    return false;
  }
  ++first;
  if (first >= last || *first != ':') {
    return false;
  }
  ++first;
  while (first < last && *first >= '0' && *first <= '9') {
    unsigned int idx;
    if (!read_int(first, last, idx)) {
      return false;
    }
    if (VALID_ATIDX(idx)) {
      auto atom = mol.getAtomWithIdx(idx - startAtomIdx);
      if (!atom->hasQuery()) {
        atom = QueryOps::replaceAtomWithQueryAtom(&mol, atom);
      }
      atom->expandQuery(makeAtomUnsaturatedQuery(), Queries::COMPOSITE_AND);
    }
    if (first < last && *first == ',') {
      ++first;
    }
  }
  return true;
}

template <typename Iterator>
bool parse_ring_bonds(Iterator &first, Iterator last, RDKit::RWMol &mol,
                      unsigned int startAtomIdx) {
  if (first >= last || *first != 'r' || first + 1 >= last ||
      *(first + 1) != 'b' || first + 2 >= last || *(first + 2) != ':') {
    return false;
  }
  first += 3;
  while (first < last && *first >= '0' && *first <= '9') {
    unsigned int n1;
    if (!read_int(first, last, n1)) {
      return false;
    }
    // check that we can read at least two more characters:
    if (first + 1 >= last || *first != ':') {
      return false;
    }
    ++first;
    unsigned int n2;
    bool gt = false;
    if (*first == '*') {
      ++first;
      n2 = 0xDEADBEEF;
      if (VALID_ATIDX(n1)) {
        mol.setProp(common_properties::_NeedsQueryScan, 1);
      }
    } else {
      if (!read_int(first, last, n2)) {
        return false;
      }
      switch (n2) {
        case 0:
        case 2:
        case 3:
          break;
        case 4:
          gt = true;
          break;
        default:
          BOOST_LOG(rdWarningLog)
              << "unrecognized rb value: " << n2 << std::endl;
          return false;
      }
    }
    if (VALID_ATIDX(n1)) {
      auto atom = mol.getAtomWithIdx(n1 - startAtomIdx);
      if (!atom->hasQuery()) {
        atom = QueryOps::replaceAtomWithQueryAtom(&mol, atom);
      }
      if (!gt) {
        atom->expandQuery(makeAtomRingBondCountQuery(n2),
                          Queries::COMPOSITE_AND);
      } else {
        auto q = static_cast<ATOM_EQUALS_QUERY *>(new ATOM_LESSEQUAL_QUERY);
        q->setVal(n2);
        q->setDescription("AtomRingBondCount");
        q->setDataFunc(queryAtomRingBondCount);
        atom->expandQuery(q, Queries::COMPOSITE_AND);
      }
    }
    if (first < last && *first == ',') {
      ++first;
    }
  }
  return true;
}

template <typename Iterator>
bool parse_linknodes(Iterator &first, Iterator last, RDKit::RWMol &mol,
                     unsigned int startAtomIdx) {
  // these look like: |LN:1:1.3.2.6,4:1.4.3.6|
  // that's two records:
  //   1:1.3.2.6: 1-3 repeats, atom 1-2, 1-6
  //   4:1.4.3.6: 1-4 repeats, atom 4-3, 4-6
  // which maps to the property value "1 3 2 2 3 2 7|1 4 2 5 4 5 7"
  // If the linking atom only has two neighbors then the outer atom
  // specification (the last two digits) can be left out. So for a molecule
  // where atom 1 has bonds only to atoms 2 and 6 we could have
  // |LN:1:1.3|
  // instead of
  // |LN:1:1.3.2.6|
  if (first >= last || *first != 'L' || first + 1 >= last ||
      *(first + 1) != 'N' || first + 2 >= last || *(first + 2) != ':') {
    return false;
  }
  first += 3;
  std::string accum = "";
  while (first < last && *first >= '0' && *first <= '9') {
    unsigned int atidx;
    if (!read_int(first, last, atidx)) {
      return false;
    }
    // check that we can read at least two more characters:
    if (first + 1 >= last || *first != ':') {
      return false;
    }
    ++first;
    unsigned int startReps;
    if (!read_int(first, last, startReps)) {
      return false;
    }
    if (first + 1 >= last || *first != '.') {
      return false;
    }
    ++first;
    unsigned int endReps;
    if (!read_int(first, last, endReps)) {
      return false;
    }
    unsigned int idx1;
    unsigned int idx2;
    if (first < last && *first == '.') {
      ++first;
      if (!read_int(first, last, idx1)) {
        return false;
      }
      ++first;
      if (!read_int(first, last, idx2)) {
        return false;
      }
    } else if (VALID_ATIDX(atidx) &&
               mol.getAtomWithIdx(atidx - startAtomIdx)->getDegree() == 2) {
      auto nbrs =
          mol.getAtomNeighbors(mol.getAtomWithIdx(atidx - startAtomIdx));
      idx1 = *nbrs.first;
      nbrs.first++;
      idx2 = *nbrs.first;
    } else if (VALID_ATIDX(atidx)) {
      return false;
    }
    if (first < last && *first == ',') {
      ++first;
    }
    if (VALID_ATIDX(atidx)) {
      if (!accum.empty()) {
        accum += "|";
      }
      accum += (boost::format("%d %d 2 %d %d %d %d") % startReps % endReps %
                (atidx - startAtomIdx + 1) % (idx1 - startAtomIdx + 1) %
                (atidx - startAtomIdx + 1) % (idx2 - startAtomIdx + 1))
                   .str();
    }
  }
  if (!accum.empty()) {
    mol.setProp(common_properties::molFileLinkNodes, accum);
  }
  return true;
}

template <typename Iterator>
void parse_data_sgroup_attr(Iterator &first, Iterator last,
                            SubstanceGroup &sgroup, bool keepSGroup,
                            std::string fieldName, bool fieldIsArray = false) {
  if (first != last && *first != '|') {
    std::string data = read_text_to(first, last, ":");
    ++first;
    if (!data.empty() && keepSGroup) {
      if (fieldIsArray) {
        std::vector<std::string> dataFields = {data};
        sgroup.setProp(fieldName, dataFields);
      } else {
        sgroup.setProp(fieldName, data);
      }
    }
  }
}

template <typename Iterator>
bool parse_data_sgroup(Iterator &first, Iterator last, RDKit::RWMol &mol,
                       unsigned int startAtomIdx, unsigned int nSGroups) {
  // these look like: |SgD:2,1:FIELD:info::::|
  // example from CXSMILES docs:
  //    SgD:3,2,1,0:name:data:like:unit:t:(1.,1.)
  // the fields are:
  //    SgD:[atom indices]:[field name]:[data value]:[query
  //    operator]:[unit]:[tag]:[coords]
  //   coords are (-1) if atomic coordinates are present
  if (first >= last || *first != 'S' || first + 3 >= last ||
      *(first + 1) != 'g' || *(first + 2) != 'D' || *(first + 3) != ':') {
    return false;
  }
  first += 4;
  std::vector<unsigned int> atoms;
  if (!read_int_list(first, last, atoms)) {
    return false;
  }
  SubstanceGroup sgroup(&mol, std::string("DAT"));
  sgroup.setProp(cxsmilesindex, nSGroups);
  bool keepSGroup = false;
  for (auto idx : atoms) {
    if (VALID_ATIDX(idx)) {
      keepSGroup = true;
      sgroup.addAtomWithIdx(idx - startAtomIdx);
    }
  }
  ++first;

  parse_data_sgroup_attr(first, last, sgroup, keepSGroup, "FIELDNAME");

  // FIX:
  if (keepSGroup) {
    sgroup.setProp("FIELDDISP", "    0.0000    0.0000    DR    ALL  0       0");
  }

  parse_data_sgroup_attr(first, last, sgroup, keepSGroup, "DATAFIELDS", true);

  parse_data_sgroup_attr(first, last, sgroup, keepSGroup, "QUERYOP");

  parse_data_sgroup_attr(first, last, sgroup, keepSGroup, "FIELDINFO");

  parse_data_sgroup_attr(first, last, sgroup, keepSGroup, "FIELDTAG");

  if (first < last && *first == '(') {
    // FIX
    std::string coords = read_text_to(first, last, ")");
    ++first;
    if (keepSGroup) {
      sgroup.setProp("COORDS", coords);
    }
  }
  // the label processing can destroy sgroup info, so do that now
  // (the function will immediately return if already called)
  if (keepSGroup) {
    processCXSmilesLabels(mol);
    sgroup.setProp<unsigned int>("index", getSubstanceGroups(mol).size() + 1);
    addSubstanceGroup(mol, sgroup);
  }
  return true;
}

namespace {
std::vector<RDKit::SubstanceGroup>::iterator find_matching_sgroup(
    std::vector<RDKit::SubstanceGroup> &sgs, unsigned int targetId) {
  return std::find_if(sgs.begin(), sgs.end(), [targetId](const auto &sg) {
    unsigned int pval;
    if (sg.getPropIfPresent(cxsmilesindex, pval)) {
      if (pval == targetId) {
        return true;
      }
    }
    return false;
  });
}
}  // namespace
template <typename Iterator>
bool parse_sgroup_hierarchy(Iterator &first, Iterator last, RDKit::RWMol &mol) {
  // these look like: |SgH:1:0|
  // from CXSMILES docs:
  //    SgH:parentSgroupIndex1:childSgroupIndex1.childSgroupIndex2,parentSgroupIndex2:childSgroupIndex1
  if (first >= last || *first != 'S' || first + 3 >= last ||
      *(first + 1) != 'g' || *(first + 2) != 'H' || *(first + 3) != ':') {
    return false;
  }
  first += 4;
  auto &sgs = getSubstanceGroups(mol);
  while (1) {
    unsigned int parentId;
    if (!read_int(first, last, parentId)) {
      return false;
    }

    bool validParent = true;
    auto psg = find_matching_sgroup(sgs, parentId);
    if (psg == sgs.end()) {
      validParent = false;
    } else {
      psg->getPropIfPresent("index", parentId);
    }
    if (first <= last && *first == ':') {
      ++first;
      std::vector<unsigned int> children;
      if (!read_int_list(first, last, children, '.')) {
        return false;
      }
      if (validParent) {
        for (auto childId : children) {
          if (childId >= sgs.size()) {
            throw SmilesParseException(
                "child id references non-existent SGroup");
          }
          auto csg = find_matching_sgroup(sgs, childId);
          if (csg != sgs.end()) {
            unsigned int cid;
            csg->getProp("index", cid);
            csg->setProp("PARENT", parentId);
          }
        }
      }
      if (first <= last && *first == ',') {
        ++first;
      } else {
        break;
      }
    } else {
      return false;
    }
  }

  return true;
}

template <typename Iterator>
bool parse_polymer_sgroup(Iterator &first, Iterator last, RDKit::RWMol &mol,
                          unsigned int startAtomIdx, unsigned int nSGroups) {
  // these look like:
  //    |Sg:n:6,1,2,4::hh&#44;f:6,0,:4,2,|
  // example from CXSMILES docs:
  // the fields are:
  //    Sg:[type]:[atom indices]:[subscript]:[superscript]:[head crossing
  //    bonds]:[tail crossing bonds]:
  //
  // note that it's legit for empty fields to be completely missing.
  //   for example, this doesn't have any crossing bonds indicated:
  // *-CCCN-* |$star_e;;;;;star_e$,Sg:n:4,1,2,3::hh|
  // this last bit makes the whole thing doubleplusfun to parse

  if (first >= last || *first != 'S' || first + 2 >= last ||
      *(first + 1) != 'g' || *(first + 2) != ':') {
    return false;
  }
  first += 3;

  std::string typ = read_text_to(first, last, ":");
  ++first;
  if (sgroupTypemap.find(typ) == sgroupTypemap.end()) {
    return false;
  }
  bool keepSGroup = false;
  SubstanceGroup sgroup(&mol, sgroupTypemap[typ]);
  sgroup.setProp(cxsmilesindex, nSGroups);
  if (typ == "alt") {
    sgroup.setProp("SUBTYPE", std::string("ALT"));
  } else if (typ == "ran") {
    sgroup.setProp("SUBTYPE", std::string("RAN"));
  } else if (typ == "blk") {
    sgroup.setProp("SUBTYPE", std::string("BLO"));
  }

  std::vector<unsigned int> atoms;
  if (!read_int_list(first, last, atoms)) {
    return false;
  }
  //++first;
  for (auto idx : atoms) {
    if (VALID_ATIDX(idx)) {
      sgroup.addAtomWithIdx(idx - startAtomIdx);
      keepSGroup = true;
    }
  }
  std::vector<unsigned int> headCrossing;
  std::vector<unsigned int> tailCrossing;
  if (first <= last && *first == ':') {
    ++first;
    std::string subscript = read_text_to(first, last, ":|");
    if (keepSGroup && !subscript.empty()) {
      sgroup.setProp("LABEL", subscript);
    }
    if (first <= last && *first == ':') {
      ++first;
      std::string superscript = read_text_to(first, last, ":|,");
      if (keepSGroup && !superscript.empty()) {
        sgroup.setProp("CONNECT", superscript);
      }

      if (first <= last && *first == ':') {
        ++first;
        if (!read_int_list(first, last, headCrossing)) {
          return false;
        }
        if (keepSGroup && !headCrossing.empty()) {
          for (auto &cidx : headCrossing) {
            if (VALID_ATIDX(cidx)) {
              cidx -= startAtomIdx;
            } else {
              keepSGroup = false;
              break;
            }
          }
          sgroup.setProp(_headCrossings, headCrossing, true);
        }
        if (first <= last && *first == ':') {
          ++first;
          if (!read_int_list(first, last, tailCrossing)) {
            return false;
          }
        }
        if (keepSGroup && !tailCrossing.empty()) {
          for (auto &cidx : tailCrossing) {
            if (VALID_ATIDX(cidx)) {
              cidx -= startAtomIdx;
            } else {
              keepSGroup = false;
              break;
            }
          }
          sgroup.setProp("_tailCrossings", tailCrossing, true);
        }
      }
    }
  }
  if (keepSGroup) {  // the label processing can destroy sgroup info, so do that
                     // now (the function will immediately return if already
                     // called)
    processCXSmilesLabels(mol);

    finalizePolymerSGroup(mol, sgroup);
    sgroup.setProp<unsigned int>("index", getSubstanceGroups(mol).size() + 1);

    addSubstanceGroup(mol, sgroup);
  }
  return true;
}

template <typename Iterator>
bool parse_variable_attachments(Iterator &first, Iterator last,
                                RDKit::RWMol &mol, unsigned int startAtomIdx) {
  // these look like: CO*.C1=CC=NC=C1 |m:2:3.5.4|
  // that corresponds to replacing the bond to atom 2 with bonds to atom 3, 5,
  // or 4
  //
  if (first >= last || *first != 'm' || first + 1 >= last ||
      *(first + 1) != ':') {
    return false;
  }
  first += 2;

  while (first < last && *first >= '0' && *first <= '9') {
    unsigned int at1idx;
    if (!read_int(first, last, at1idx)) {
      return false;
    }

    if (VALID_ATIDX(at1idx) &&
        mol.getAtomWithIdx(at1idx - startAtomIdx)->getDegree() != 1) {
      BOOST_LOG(rdWarningLog)
          << "position variation bond to atom with more than one bond"
          << std::endl;
      return false;
    }
    if (first < last && *first == ':') {
      ++first;
    } else {
      BOOST_LOG(rdWarningLog) << "improperly formatted m: block" << std::endl;
      return false;
    }
    std::vector<std::string> others;
    while (first < last && *first >= '0' && *first <= '9') {
      unsigned int aidx;
      if (!read_int(first, last, aidx)) {
        return false;
      }
      if (VALID_ATIDX(aidx)) {
        others.push_back(std::to_string(aidx - startAtomIdx + 1));
      }
      if (first < last && *first == '.') {
        ++first;
      }
    }
    if (VALID_ATIDX(at1idx)) {
      std::string endPts = "(" + std::to_string(others.size());
      for (auto idx : others) {
        endPts += " " + idx;
      }
      endPts += ")";

      for (auto nbri : boost::make_iterator_range(
               mol.getAtomBonds(mol.getAtomWithIdx(at1idx - startAtomIdx)))) {
        auto bnd = mol[nbri];
        bnd->setProp(common_properties::_MolFileBondEndPts, endPts);
        bnd->setProp(common_properties::_MolFileBondAttach, std::string("ANY"));
      }
    }
    if (first < last && *first == ',') {
      ++first;
    }
  }
  return true;
}

template <typename Iterator>
bool parse_wedged_bonds(Iterator &first, Iterator last, RDKit::RWMol &mol,
                        unsigned int startAtomIdx, unsigned int startBondIdx) {
  // these look like: CC(O)Cl |w:1.0|
  // also wD and wU for down and up wedges.
  //
  // We do not end up using this to set stereochemistry, but the relevant bond
  // properties are set in case client code wants to do something with the
  // information.
  if (first >= last || *first != 'w' || first + 1 >= last) {
    return false;
  }
  ++first;
  Bond::BondDir state = Bond::BondDir::NONE;
  unsigned int cfg = 0;
  switch (*first) {
    case ':':
      state = Bond::BondDir::UNKNOWN;
      cfg = 2;
      break;
    case 'U':
      state = Bond::BondDir::BEGINWEDGE;
      cfg = 1;
      ++first;
      break;
    case 'D':
      state = Bond::BondDir::BEGINDASH;
      cfg = 3;
      ++first;
      break;
    default:
      break;
  }
  if (state == Bond::BondDir::NONE || first >= last || first + 1 >= last ||
      *first != ':') {
    return false;
  }
  ++first;
  while (first < last && *first >= '0' && *first <= '9') {
    unsigned int atomIdx;
    if (!read_int(first, last, atomIdx)) {
      return false;
    }
    if (first < last && *first == '.') {
      ++first;
    } else {
      BOOST_LOG(rdWarningLog) << "improperly formatted w block" << std::endl;
      return false;
    }
    unsigned int bondIdx;
    if (!read_int(first, last, bondIdx)) {
      return false;
    }

    if (VALID_ATIDX(atomIdx) && VALID_BNDIDX(bondIdx)) {
      auto atom = mol.getAtomWithIdx(atomIdx - startAtomIdx);
      auto bond = get_bond_with_smiles_idx(mol, bondIdx - startBondIdx);

      if (!bond) {
        BOOST_LOG(rdWarningLog)
            << "bond " << bondIdx << " not found, wedge from atom " << atomIdx
            << " cannot be applied." << std::endl;
        return false;
      }

      // we can't set wedging twice:
      if (bond->hasProp(common_properties::_MolFileBondCfg)) {
        BOOST_LOG(rdWarningLog)
            << "w block attempts to set wedging on bond " << bond->getIdx()
            << " more than once." << std::endl;
        return false;
      }

      // first things first, the atom needs to be the start atom of the bond for
      // any of this to make sense
      if (atom->getIdx() != bond->getBeginAtomIdx()) {
        if (atom->getIdx() != bond->getEndAtomIdx()) {
          BOOST_LOG(rdWarningLog)
              << "atom " << atomIdx << " is not associated with bond "
              << bondIdx << " in w block" << std::endl;
          return false;
        }
        auto eidx = bond->getBeginAtomIdx();
        bond->setBeginAtomIdx(atom->getIdx());
        bond->setEndAtomIdx(eidx);
      }
      bond->setProp(common_properties::_MolFileBondCfg, cfg);
      bond->setBondDir(state);
      if (cfg == 2 && bond->canHaveDirection()) {
        bond->getBeginAtom()->setChiralTag(Atom::ChiralType::CHI_UNSPECIFIED);
        mol.setProp(detail::_needsDetectBondStereo, 1);
      }
      if ((cfg == 1 || cfg == 3) && bond->canHaveDirection()) {
        mol.setProp(detail::_needsDetectAtomStereo, 1);
      }
    }
    if (first < last && *first == ',') {
      ++first;
    }
  }
  return true;
}

template <typename Iterator>
bool parse_doublebond_stereo(Iterator &first, Iterator last, RDKit::RWMol &mol,
                             unsigned int, unsigned int startBondIdx,
                             Bond::BondStereo stereo) {
  // these look like: C1CCCC/C=C/CCC1 |ctu:5|
  // also c and t for cis or trans
  //
  while (first < last && *first != ':') {
    ++first;
  }
  if (first >= last || *first != ':') {
    return false;
  }
  ++first;

  while (first < last && *first >= '0' && *first <= '9') {
    unsigned int bondIdx;
    if (!read_int(first, last, bondIdx)) {
      return false;
    }
    if (VALID_BNDIDX(bondIdx)) {
      auto bond = get_bond_with_smiles_idx(mol, bondIdx - startBondIdx);

      if (!bond) {
        BOOST_LOG(rdWarningLog)
            << "bond " << bondIdx
            << " not found, cannot mark as stereo double bond." << std::endl;
        return false;
      }

<<<<<<< HEAD
      Chirality::detail::setStereoForBond(mol, bond, stereo);
=======
      Chirality::detail::setStereoanyFromSquiggleBond(mol, bond, stereo);
>>>>>>> d86d30ed
    }
    if (first < last && *first == ',') {
      ++first;
    }
  }
  return true;
}

template <typename Iterator>
bool parse_substitution(Iterator &first, Iterator last, RDKit::RWMol &mol,
                        unsigned int startAtomIdx) {
  if (first >= last || *first != 's' || first + 1 >= last ||
      *(first + 1) != ':') {
    return false;
  }
  first += 2;
  while (first < last && *first >= '0' && *first <= '9') {
    unsigned int n1;
    if (!read_int(first, last, n1)) {
      return false;
    }
    // check that we can read at least two more characters:
    if (first + 1 >= last || *first != ':') {
      return false;
    }
    ++first;
    unsigned int n2;
    if (*first == '*') {
      ++first;
      n2 = 0xDEADBEEF;
      if (VALID_ATIDX(n1)) {
        mol.setProp(common_properties::_NeedsQueryScan, 1);
      }
    } else {
      if (!read_int(first, last, n2)) {
        return false;
      }
    }
    if (VALID_ATIDX(n1)) {
      auto atom = mol.getAtomWithIdx(n1 - startAtomIdx);
      if (!atom->hasQuery()) {
        atom = QueryOps::replaceAtomWithQueryAtom(&mol, atom);
      }
      atom->expandQuery(makeAtomNonHydrogenDegreeQuery(n2),
                        Queries::COMPOSITE_AND);
    }
    if (first < last && *first == ',') {
      ++first;
    }
  }
  return true;
}

template <typename Iterator>
bool processRadicalSection(Iterator &first, Iterator last, RDKit::RWMol &mol,
                           unsigned int numRadicalElectrons,
                           unsigned int startAtomIdx) {
  if (first >= last) {
    return false;
  }
  ++first;
  if (first >= last || *first != ':') {
    return false;
  }
  ++first;
  unsigned int atIdx;
  if (!read_int(first, last, atIdx)) {
    return false;
  }
  if (VALID_ATIDX(atIdx)) {
    mol.getAtomWithIdx(atIdx - startAtomIdx)
        ->setNumRadicalElectrons(numRadicalElectrons);
  }
  while (first < last && *first == ',') {
    ++first;
    if (first < last && (*first < '0' || *first > '9')) {
      return true;
    }
    if (!read_int(first, last, atIdx)) {
      return false;
    }
    if (VALID_ATIDX(atIdx)) {
      mol.getAtomWithIdx(atIdx - startAtomIdx)
          ->setNumRadicalElectrons(numRadicalElectrons);
    }
  }
  return first < last;
}

template <typename Iterator>
bool parse_radicals(Iterator &first, Iterator last, RDKit::RWMol &mol,
                    unsigned int startAtomIdx) {
  if (first >= last || *first != '^') {
    return false;
  }
  while (*first == '^') {
    ++first;
    if (first >= last) {
      return false;
    }
    if (*first < '1' || *first > '7') {
      return false;  // these are the values that are allowed to be there
    }
    switch (*first) {
      case '1':
        if (!processRadicalSection(first, last, mol, 1, startAtomIdx)) {
          return false;
        }
        break;
      case '2':
      case '3':
      case '4':
        if (!processRadicalSection(first, last, mol, 2, startAtomIdx)) {
          return false;
        }
        break;
      case '5':
      case '6':
      case '7':
        if (!processRadicalSection(first, last, mol, 3, startAtomIdx)) {
          return false;
        }
        break;
      default:
        BOOST_LOG(rdWarningLog)
            << "Radical specification " << *first << " ignored.";
    }
  }
  return true;
}

template <typename Iterator>
bool parse_enhanced_stereo(Iterator &first, Iterator last, RDKit::RWMol &mol,
                           unsigned int startAtomIdx) {
  StereoGroupType group_type = StereoGroupType::STEREO_ABSOLUTE;
  if (*first == 'a') {
    group_type = StereoGroupType::STEREO_ABSOLUTE;
  } else if (*first == 'o') {
    group_type = StereoGroupType::STEREO_OR;
  } else if (*first == '&') {
    group_type = StereoGroupType::STEREO_AND;
  }
  ++first;

  // OR and AND groups carry a group number
  unsigned int group_id = 0;
  if (group_type != StereoGroupType::STEREO_ABSOLUTE) {
    read_int(first, last, group_id);
  }

  if (first >= last || *first != ':') {
    return false;
  }
  ++first;

  std::vector<Atom *> atoms;
  std::vector<Bond *> bonds;

  while (first <= last && *first >= '0' && *first <= '9') {
    unsigned int aidx;
    if (read_int(first, last, aidx)) {
      if (VALID_ATIDX(aidx)) {
        Atom *atom = mol.getAtomWithIdx(aidx - startAtomIdx);
        if (!atom) {
          BOOST_LOG(rdWarningLog)
              << "Atom " << aidx << " not found!" << std::endl;
          return false;
        }
        atoms.push_back(atom);
      }
    } else {
      return false;
    }

    if (first < last && *first == ',') {
      ++first;
    }
  }
  if (!atoms.empty()) {
    // we need to do a bit of work to check whether or not we've already seen
    // this particular StereoGroup (was Github #6050)
    const auto group_hash =
        10 * group_id + static_cast<unsigned int>(group_type);
    std::vector<unsigned int> sgTracker;
    mol.getPropIfPresent(cxsgTracker, sgTracker);
    std::vector<StereoGroup> mol_stereo_groups(mol.getStereoGroups());
    TEST_ASSERT(mol_stereo_groups.size() == sgTracker.size());

    auto iter = std::find(sgTracker.begin(), sgTracker.end(), group_hash);
    if (iter != sgTracker.end()) {
      auto index = iter - sgTracker.begin();
      auto gAtoms = mol_stereo_groups[index].getAtoms();
      gAtoms.insert(gAtoms.end(), atoms.begin(), atoms.end());
      mol_stereo_groups[index] =
          StereoGroup(mol_stereo_groups[index].getGroupType(),
                      std::move(gAtoms), std::move(bonds), group_id);
    } else {
      // not seen this before, create a new stereogroup
      mol_stereo_groups.emplace_back(group_type, std::move(atoms),
                                     std::move(bonds), group_id);
      sgTracker.push_back(group_hash);
      mol.setProp(cxsgTracker, sgTracker);
    }

    mol.setStereoGroups(std::move(mol_stereo_groups));
  }

  return true;
}

template <typename Iterator>
bool parse_it(Iterator &first, Iterator last, RDKit::RWMol &mol,
              unsigned int startAtomIdx, unsigned int startBondIdx) {
  if (first >= last || *first != '|') {
    return false;
  }
  ++first;
  unsigned int nSGroups = 0;
  unsigned int confIndex = 0;
  while (first < last && *first != '|') {
    typename Iterator::difference_type length = std::distance(first, last);
    if (*first == '(') {
      if (!parse_coords(first, last, mol, startAtomIdx, confIndex++)) {
        return false;
      }
    } else if (*first == '$') {
      if (length > 4 && *(first + 1) == '_' && *(first + 2) == 'A' &&
          *(first + 3) == 'V' && *(first + 4) == ':') {
        first += 4;
        if (!parse_atom_values(first, last, mol, startAtomIdx)) {
          return false;
        }
      } else {
        if (!parse_atom_labels(first, last, mol, startAtomIdx)) {
          return false;
        }
      }
    } else if (length > 9 && std::string(first, first + 9) == "atomProp:") {
      first += 9;
      if (!parse_atom_props(first, last, mol, startAtomIdx)) {
        return false;
      }
    } else if (*first == 'C') {
      if (!parse_coordinate_bonds(first, last, mol, Bond::DATIVE, startAtomIdx,
                                  startBondIdx)) {
        return false;
      }
    } else if (*first == 'H') {
      if (!parse_coordinate_bonds(first, last, mol, Bond::HYDROGEN,
                                  startAtomIdx, startBondIdx)) {
        return false;
      }
    } else if (*first == '^') {
      if (!parse_radicals(first, last, mol, startAtomIdx)) {
        return false;
      }
    } else if (*first == 'a' || *first == 'o' ||
               (*first == '&' && first + 1 < last && first[1] != '#')) {
      if (!parse_enhanced_stereo(first, last, mol, startAtomIdx)) {
        return false;
      }
    } else if (*first == 'r' && first + 1 < last && first[1] == 'b') {
      if (!parse_ring_bonds(first, last, mol, startAtomIdx)) {
        return false;
      }
    } else if (*first == 'L' && first + 1 < last && first[1] == 'N') {
      if (!parse_linknodes(first, last, mol, startAtomIdx)) {
        return false;
      }
    } else if (*first == 'S' && first + 2 < last && first[1] == 'g' &&
               first[2] == 'D') {
      if (!parse_data_sgroup(first, last, mol, startAtomIdx, nSGroups++)) {
        return false;
      }
    } else if (*first == 'S' && first + 2 < last && first[1] == 'g' &&
               first[2] == 'H') {
      if (!parse_sgroup_hierarchy(first, last, mol)) {
        return false;
      }
    } else if (*first == 'S' && first + 1 < last && first[1] == 'g') {
      if (!parse_polymer_sgroup(first, last, mol, startAtomIdx, nSGroups++)) {
        return false;
      }
    } else if (*first == 'u') {
      if (!parse_unsaturation(first, last, mol, startAtomIdx)) {
        return false;
      }
    } else if (*first == 's') {
      if (!parse_substitution(first, last, mol, startAtomIdx)) {
        return false;
      }
    } else if (*first == 'm') {
      if (!parse_variable_attachments(first, last, mol, startAtomIdx)) {
        return false;
      }
    } else if (*first == 'w') {
      if (!parse_wedged_bonds(first, last, mol, startAtomIdx, startBondIdx)) {
        return false;
      }
    } else if (*first == 'c' && first + 2 < last && first[1] == 't' &&
               first[2] == 'u') {
      if (!parse_doublebond_stereo(first, last, mol, startAtomIdx, startBondIdx,
                                   Bond::BondStereo::STEREOANY)) {
        return false;
      }
    } else if (*first == 'c') {
      if (!parse_doublebond_stereo(first, last, mol, startAtomIdx, startBondIdx,
                                   Bond::BondStereo::STEREOCIS)) {
        return false;
      }
    } else if (*first == 't') {
      if (!parse_doublebond_stereo(first, last, mol, startAtomIdx, startBondIdx,
                                   Bond::BondStereo::STEREOTRANS)) {
        return false;
      }
    } else {
      ++first;
    }
    // if(first < last && *first != '|') ++first;
  }
  if (first >= last || *first != '|') {
    return false;
  }
  ++first;  // step past the last '|'
  return true;
}
}  // namespace parser

void parseCXExtensions(RDKit::RWMol &mol, const std::string &extText,
                       std::string::const_iterator &first,
                       unsigned int startAtomIdx, unsigned int startBondIdx) {
  // BOOST_LOG(rdWarningLog) << "parseCXNExtensions: " << extText << std::endl;
  if (extText.empty()) {
    return;
  }
  if (extText[0] != '|') {
    throw RDKit::SmilesParseException(
        "CXSMILES extension does not start with |");
  }
  first = extText.begin();
  bool ok =
      parser::parse_it(first, extText.end(), mol, startAtomIdx, startBondIdx);
  if (!ok) {
    throw RDKit::SmilesParseException("failure parsing CXSMILES extensions");
  }
  processCXSmilesLabels(mol);
  mol.clearProp("_cxsmilesLabelsProcessed");
  mol.clearProp(cxsgTracker);
}
}  // end of namespace SmilesParseOps

namespace RDKit {
namespace SmilesWrite {
namespace {

std::vector<unsigned> getSortedMappedIndexes(
    const std::vector<unsigned int> &atomIds,
    const std::vector<unsigned> &revOrder) {
  std::vector<unsigned> res;
  res.reserve(atomIds.size());
  for (auto atomId : atomIds) {
    res.push_back(revOrder[atomId]);
  }
  std::sort(res.begin(), res.end());
  return res;
}

std::pair<std::vector<StereoGroup>, std::vector<std::vector<unsigned>>>
getSortedStereoGroupsAndIndices(const ROMol &mol,
                                const std::vector<unsigned int> &revOrder) {
  using StGrpIdxPair = std::pair<StereoGroup, std::vector<unsigned>>;

  auto &groups = mol.getStereoGroups();

  std::vector<StGrpIdxPair> sortingGroups;
  sortingGroups.reserve(groups.size());

  for (const auto &sg : groups) {
    // const auto atomIndexes = getSortedMappedIndexes(sg.getAtoms(), revOrder);
    std::vector<unsigned int> atomIds;
    getAllAtomIdsForStereoGroup(mol, sg, atomIds);
    const auto newAtomIndexes = getSortedMappedIndexes(atomIds, revOrder);
    if (!newAtomIndexes.empty()) {
      sortingGroups.emplace_back(sg, newAtomIndexes);
    }
  }

  // sort by 1) StereoGroup type; 2) StereoGroup id; 3) atom indexes
  std::sort(sortingGroups.begin(), sortingGroups.end(),
            [](const StGrpIdxPair &a, const StGrpIdxPair &b) {
              const auto &[sgA, idxsA] = a;
              const auto &[sgB, idxsB] = b;
              if (sgA.getGroupType() == sgB.getGroupType()) {
                if (sgA.getWriteId() == sgB.getWriteId()) {
                  return idxsA < idxsB;
                }
                return sgA.getWriteId() < sgB.getWriteId();
              }
              return sgA.getGroupType() < sgB.getGroupType();
            });

  std::vector<StereoGroup> sgs;
  std::vector<std::vector<unsigned>> sgAtomIdxs;
  sgs.reserve(sortingGroups.size());
  sgAtomIdxs.reserve(sortingGroups.size());

  for (auto &&p : sortingGroups) {
    sgs.push_back(std::move(p.first));
    sgAtomIdxs.push_back(std::move(p.second));
  }
  return {std::move(sgs), std::move(sgAtomIdxs)};
}

std::string quote_string(const std::string &txt) {
  // FIX
  return txt;
}

std::string quote_atomprop_string(const std::string &txt) {
  // at a bare minimum, . needs to be escaped
  std::string res;
  for (auto c : txt) {
    if (c == '.') {
      res += "&#46;";
    } else {
      res += c;
    }
  }
  return res;
}

class sGrp {
 public:
  unsigned int id;
  std::vector<unsigned int> atoms;

  sGrp(unsigned int i, const std::vector<unsigned int> &a) : id(i), atoms(a){};

  int operator<(const sGrp &o) const { return id < o.id; }

  std::string toString() const {
    std::stringstream res;
    res << id << ":";
    for (auto aid : atoms) {
      res << aid << ",";
    }
    return res.str();
  }
};

std::string get_enhanced_stereo_block(
    const ROMol &mol, const std::vector<unsigned int> &atomOrder) {
  if (mol.getStereoGroups().empty()) {
    return "";
  }
  std::stringstream res;
  // we need a map from original atom idx to output idx:
  std::vector<unsigned int> revOrder(mol.getNumAtoms());
  for (unsigned i = 0; i < atomOrder.size(); ++i) {
    revOrder[atomOrder[i]] = i;
  }

  auto [groups, groupsAtoms] = getSortedStereoGroupsAndIndices(mol, revOrder);

  assignStereoGroupIds(groups);

  auto grpAtomsItr = groupsAtoms.begin();
  for (auto sgItr = groups.begin(); sgItr != groups.end();
       ++sgItr, ++grpAtomsItr) {
    switch (sgItr->getGroupType()) {
      case StereoGroupType::STEREO_ABSOLUTE:
        res << "a:";
        break;
      case StereoGroupType::STEREO_OR:
        res << "o" << sgItr->getWriteId() << ":";
        break;
      case StereoGroupType::STEREO_AND:
        res << "&" << sgItr->getWriteId() << ":";
        break;
    }

    for (const auto &aid : *grpAtomsItr) {
      res << aid << ",";
    }
  }

  std::string resStr = res.str();
  if (!resStr.empty() && resStr.back() == ',') {
    resStr.pop_back();
  }
  return resStr;
}

std::string get_sgroup_hierarchy_block(const ROMol &mol) {
  const auto &sgs = getSubstanceGroups(mol);
  if (sgs.empty()) {
    return "";
  }
  std::stringstream res;
  // we need a map from sgroup index to output index;
  std::map<unsigned int, unsigned int> sgroupOrder;
  bool parentPresent = false;
  for (const auto &sg : sgs) {
    if (sg.hasProp("_cxsmilesOutputIndex")) {
      unsigned int sgidx = sg.getIndexInMol();
      sg.getPropIfPresent("index", sgidx);
      sgroupOrder[sgidx] = sg.getProp<unsigned int>("_cxsmilesOutputIndex");
      sg.clearProp("_cxsmilesOutputIndex");
    }
    if (sg.hasProp("PARENT")) {
      parentPresent = true;
    }
  }

  if (parentPresent) {
    // now loop over them and add the information
    std::map<unsigned int, std::vector<unsigned int>> accum;
    for (const auto &sg : sgs) {
      unsigned pidx;
      if (sg.getPropIfPresent("PARENT", pidx) &&
          sgroupOrder.find(pidx) != sgroupOrder.end()) {
        unsigned int sgidx = sg.getIndexInMol();
        sg.getPropIfPresent("index", sgidx);
        if (sgroupOrder.find(sgidx) != sgroupOrder.end()) {
          accum[sgroupOrder[pidx]].push_back(sgroupOrder[sgidx]);
        }
      }
    }
    if (!accum.empty()) {
      res << "SgH:";
      for (const auto &pr : accum) {
        res << pr.first << ":";
        for (auto v : pr.second) {
          res << v << ".";
        }
        // remove the extra ".":
        res.seekp(-1, res.cur);
        res << ",";
      }
    }
    std::string resStr = res.str();
    while (!resStr.empty() && resStr.back() == ',') {
      resStr.pop_back();
    }
    return resStr;
  } else {
    return "";
  }
}

std::string get_sgroup_polymer_block(
    const ROMol &mol, const std::vector<unsigned int> &atomOrder,
    const std::vector<unsigned int> &bondOrder) {
  const auto &sgs = getSubstanceGroups(mol);
  if (sgs.empty()) {
    return "";
  }
  unsigned int sgroupOutputIndex = 0;
  mol.getPropIfPresent("_cxsmilesOutputIndex", sgroupOutputIndex);
  std::stringstream res;
  // we need a map from original atom idx to output idx:
  std::vector<unsigned int> revAtomOrder(mol.getNumAtoms());
  for (unsigned i = 0; i < atomOrder.size(); ++i) {
    revAtomOrder[atomOrder[i]] = i;
  }
  // we need a map from original bond idx to output idx:
  std::vector<unsigned int> revBondOrder(mol.getNumBonds());
  for (unsigned i = 0; i < bondOrder.size(); ++i) {
    revBondOrder[bondOrder[i]] = i;
  }

  std::map<std::string, std::string> reverseTypemap;
  for (const auto &pr : SmilesParseOps::sgroupTypemap) {
    if (reverseTypemap.find(pr.second) == reverseTypemap.end()) {
      reverseTypemap[pr.second] = pr.first;
    }
  }

  for (const auto &sg : sgs) {
    std::string typ;
    if (sg.getPropIfPresent("TYPE", typ) &&
        reverseTypemap.find(typ) != reverseTypemap.end()) {
      sg.setProp("_cxsmilesOutputIndex", sgroupOutputIndex);
      sgroupOutputIndex++;

      res << "Sg:";
      std::string subtype;
      if (typ == "COP" && sg.getPropIfPresent("SUBTYPE", subtype)) {
        if (subtype == "ALT") {
          res << "alt";
        } else if (subtype == "RAN") {
          res << "ran";
        } else if (subtype == "BLO") {
          res << "blk";
        } else {
          res << reverseTypemap["COP"];
        }
      } else {
        res << reverseTypemap[typ];
      }
      res << ":";
      for (const auto oaid : sg.getAtoms()) {
        res << revAtomOrder[oaid] << ",";
      }
      // remove the extra ",":
      res.seekp(-1, res.cur);
      res << ":";
      std::string label;
      if (sg.getPropIfPresent("LABEL", label)) {
        res << label;
      }
      res << ":";
      std::string connect;
      if (sg.getPropIfPresent("CONNECT", connect)) {
        boost::algorithm::to_lower(connect);
        res << connect;
      }
      res << ":";
      std::vector<unsigned int> headCrossings;
      if (sg.getPropIfPresent("XBHEAD", headCrossings) &&
          headCrossings.size() > 1) {
        for (auto v : headCrossings) {
          res << bondOrder[v] << ",";
        }
        // remove the extra ",":
        res.seekp(-1, res.cur);
      }
      res << ":";
      std::vector<unsigned int> tailCrossings;
      if (sg.getPropIfPresent("XBCORR", tailCrossings) &&
          tailCrossings.size() > 2) {
        for (unsigned int i = 1; i < tailCrossings.size(); i += 2) {
          res << bondOrder[tailCrossings[i]] << ",";
        }
        // remove the extra ",":
        res.seekp(-1, res.cur);
      }
      res << ":";
    }
    res << ",";
  }

  std::string resStr = res.str();
  while (!resStr.empty() && resStr.back() == ',') {
    resStr.pop_back();
  }
  mol.setProp("_cxsmilesOutputIndex", sgroupOutputIndex);

  return resStr;
}

std::string get_sgroup_data_block(const ROMol &mol,
                                  const std::vector<unsigned int> &atomOrder) {
  const auto &sgs = getSubstanceGroups(mol);
  if (sgs.empty()) {
    return "";
  }

  unsigned int sgroupOutputIndex = 0;
  mol.getPropIfPresent("_cxsmilesOutputIndex", sgroupOutputIndex);

  std::stringstream res;
  // we need a map from original atom idx to output idx:
  std::vector<unsigned int> revOrder(mol.getNumAtoms());
  for (unsigned i = 0; i < atomOrder.size(); ++i) {
    revOrder[atomOrder[i]] = i;
  }

  for (const auto &sg : sgs) {
    if (sg.hasProp("TYPE") && sg.getProp<std::string>("TYPE") == "DAT") {
      sg.setProp("_cxsmilesOutputIndex", sgroupOutputIndex);
      sgroupOutputIndex++;

      res << "SgD:";
      // we don't attempt to canonicalize the atom order because the user
      // may ascribe some significance to the ordering of the atoms
      for (const auto oaid : sg.getAtoms()) {
        res << revOrder[oaid] << ",";
      }
      // remove the extra ",":
      res.seekp(-1, res.cur);
      res << ":";
      std::string prop;
      if (sg.getPropIfPresent("FIELDNAME", prop) && !prop.empty()) {
        res << prop;
      }
      res << ":";
      std::vector<std::string> vprop;
      if (sg.getPropIfPresent("DATAFIELDS", vprop) && !vprop.empty()) {
        for (const auto &pv : vprop) {
          res << pv << ",";
        }
        // remove the extra ",":
        res.seekp(-1, res.cur);
      }
      res << ":";
      if (sg.getPropIfPresent("QUERYOP", prop) && !prop.empty()) {
        res << prop;
      }
      res << ":";
      if (sg.getPropIfPresent("FIELDINFO", prop) && !prop.empty()) {
        res << prop;
      }
      res << ":";
      if (sg.getPropIfPresent("FIELDTAG", prop) && !prop.empty()) {
        res << prop;
      }
      res << ":";
      // FIX: do something about the coordinates
    }
    res << ",";
  }

  std::string resStr = res.str();
  if (!resStr.empty() && resStr.back() == ',') {
    resStr.pop_back();
  }
  mol.setProp("_cxsmilesOutputIndex", sgroupOutputIndex);

  return resStr;
}

std::string get_atomlabel_block(const ROMol &mol,
                                const std::vector<unsigned int> &atomOrder) {
  std::string res = "";
  for (auto idx : atomOrder) {
    if (idx != atomOrder.front()) {
      res += ";";
    }
    std::string lbl;
    const auto atom = mol.getAtomWithIdx(idx);
    if (atom->getPropIfPresent(common_properties::_QueryAtomGenericLabel,
                               lbl)) {
      res += quote_string(lbl + "_p");
    } else if (!atom->getAtomicNum() &&
               atom->getPropIfPresent(common_properties::dummyLabel, lbl) &&
               std::find(SmilesParseOps::pseudoatoms.begin(),
                         SmilesParseOps::pseudoatoms.end(),
                         lbl) != SmilesParseOps::pseudoatoms.end()) {
      res += quote_string(lbl + "_p");
    } else if (atom->getPropIfPresent(common_properties::atomLabel, lbl)) {
      res += quote_string(lbl);
    }
  }
  // if we didn't find anything return an empty string
  if (std::find_if_not(res.begin(), res.end(),
                       [](const auto c) { return c == ';'; }) == res.end()) {
    res.clear();
  }
  return res;
}

std::string get_value_block(const ROMol &mol,
                            const std::vector<unsigned int> &atomOrder,
                            const std::string &prop) {
  std::string res = "";
  bool first = true;
  for (auto idx : atomOrder) {
    if (!first) {
      res += ";";
    } else {
      first = false;
    }
    std::string lbl;
    if (mol.getAtomWithIdx(idx)->getPropIfPresent(prop, lbl)) {
      res += quote_string(lbl);
    }
  }
  return res;
}
std::string get_radical_block(const ROMol &mol,
                              const std::vector<unsigned int> &atomOrder) {
  std::string res = "";
  std::map<unsigned int, std::vector<unsigned int>> rads;
  for (unsigned int i = 0; i < atomOrder.size(); ++i) {
    auto idx = atomOrder[i];
    auto nrad = mol.getAtomWithIdx(idx)->getNumRadicalElectrons();
    if (nrad) {
      rads[nrad].push_back(i);
    }
  }
  if (rads.size()) {
    for (const auto &pr : rads) {
      switch (pr.first) {
        case 1:
          res += "^1:";
          break;
        case 2:
          res += "^2:";
          break;
        case 3:
          res += "^5:";
          break;
        default:
          BOOST_LOG(rdWarningLog) << "unsupported number of radical electrons "
                                  << pr.first << std::endl;
      }
      for (auto aidx : pr.second) {
        res += boost::str(boost::format("%d,") % aidx);
      }
    }
  }
  return res;
}
double zero_small_vals(double val) {
  if (fabs(val) < 1e-4) {
    return 0.0;
  }
  return val;
}
std::string get_coords_block(const ROMol &mol,
                             const std::vector<unsigned int> &atomOrder) {
  std::string res = "";
  const auto &conf = mol.getConformer();
  bool first = true;
  for (auto idx : atomOrder) {
    const auto &pt = conf.getAtomPos(idx);
    if (!first) {
      res += ";";
    } else {
      first = false;
    }
    res += boost::str(boost::format("%g,%g,") % zero_small_vals(pt.x) %
                      zero_small_vals(pt.y));
    if (conf.is3D()) {
      auto zc = boost::str(boost::format("%g") % zero_small_vals(pt.z));
      if (zc != "0") {
        res += zc;
      }
    }
  }
  return res;
}

std::string get_atom_props_block(const ROMol &mol,
                                 const std::vector<unsigned int> &atomOrder) {
  std::vector<std::string> skip = {common_properties::atomLabel,
                                   common_properties::molFileValue,
                                   common_properties::molParity};
  std::string res = "";
  unsigned int which = 0;
  for (auto idx : atomOrder) {
    const auto atom = mol.getAtomWithIdx(idx);
    bool includePrivate = false, includeComputed = false;
    for (const auto &pn : atom->getPropList(includePrivate, includeComputed)) {
      if (std::find(skip.begin(), skip.end(), pn) == skip.end()) {
        std::string pv = atom->getProp<std::string>(pn);
        if (pn == "dummyLabel" &&
            std::find(SmilesParseOps::pseudoatoms.begin(),
                      SmilesParseOps::pseudoatoms.end(),
                      pv) != SmilesParseOps::pseudoatoms.end()) {
          // it's a pseudoatom, skip it
          continue;
        }
        if (res.empty()) {
          res += "atomProp";
        }
        res +=
            boost::str(boost::format(":%d.%s.%s") % which %
                       quote_atomprop_string(pn) % quote_atomprop_string(pv));
      }
    }
    ++which;
  }
  return res;
}

std::string get_bond_config_block(const ROMol &mol,
                                  const std::vector<unsigned int> &atomOrder,
                                  const std::vector<unsigned int> &bondOrder,
                                  bool coordsIncluded, INT_MAP_INT wedgeBonds,
                                  bool atropisomerOnly = false) {
  std::map<std::string, std ::vector<std::string>> wParts;
  for (unsigned int i = 0; i < bondOrder.size(); ++i) {
    auto idx = bondOrder[i];
    const auto bond = mol.getBondWithIdx(idx);
    unsigned int wedgeStartAtomIdx = bond->getBeginAtomIdx();

    if (!bond->canHaveDirection()) {
      continue;
    }
    // when figuring out what to output for the bond, favor the wedge state:
    Bond::BondDir bd = bond->getBondDir();
    switch (bd) {
      case Bond::BondDir::BEGINDASH:
      case Bond::BondDir::BEGINWEDGE:
      case Bond::BondDir::UNKNOWN:
        break;
      default:
        bd = Bond::BondDir::NONE;
    }

    if (atropisomerOnly) {
      // on of the bonds on the beging atom of this bond must be an atropisomer

      if (bd == Bond::BondDir::NONE) {
        continue;
      }
      bool foundAtropisomer = false;

      const Atom *firstAtom = bond->getBeginAtom();
      for (auto bondNbr : mol.atomBonds(firstAtom)) {
        if (bondNbr->getStereo() == Bond::BondStereo::STEREOATROPCW ||
            bondNbr->getStereo() == Bond::BondStereo::STEREOATROPCCW) {
          foundAtropisomer = true;
          break;
        }
      }
      if (!foundAtropisomer) {
        continue;
      }
    } else {  //  atropisomeronly is FALSE - check for a wedging caused by
              //  chiral atom
      unsigned int cfg = 0;
      if (bd == Bond::BondDir::NONE &&
          bond->getPropIfPresent(common_properties::_MolFileBondCfg, cfg)) {
        switch (cfg) {
          case 1:
            bd = Bond::BondDir::BEGINWEDGE;
            break;
          case 2:
            bd = Bond::BondDir::UNKNOWN;
            break;
          case 3:
            bd = Bond::BondDir::BEGINDASH;
            break;

          default:
            bd = Bond::BondDir::NONE;
        }
      }

      if (bd == Bond::BondDir::NONE && coordsIncluded) {
        int dirCode;
        bool reverse;
        Chirality::GetMolFileBondStereoInfo(
            bond, wedgeBonds, &mol.getConformer(0), dirCode, reverse);
        switch (dirCode) {
          case 1:
            bd = Bond::BondDir::BEGINWEDGE;
            break;
          case 3:
            bd = Bond::BondDir::UNKNOWN;
            break;
          case 6:
            bd = Bond::BondDir::BEGINDASH;
            break;
          default:
            bd = Bond::BondDir::NONE;
        }
        if (reverse) {
          wedgeStartAtomIdx = bond->getEndAtomIdx();
        }
      }
    }

    auto begAtomOrder =
        std::find(atomOrder.begin(), atomOrder.end(), wedgeStartAtomIdx) -
        atomOrder.begin();

    std::string wType = "";
    if (bd == Bond::BondDir::UNKNOWN) {
      wType = "w";
    } else if (coordsIncluded) {
      // we only do wedgeUp and wedgeDown if coordinates are being output
      if (bd == Bond::BondDir::BEGINWEDGE) {
        wType = "wU";
      } else if (bd == Bond::BondDir::BEGINDASH) {
        wType = "wD";
      }
    }

    if (wType != "") {
      if (wParts.find(wType) == wParts.end()) {
        wParts[wType] = std::vector<std::string>();
      }
      wParts[wType].push_back(
          boost::str(boost::format("%d.%d") % begAtomOrder % i));
    }
  }
  std::string res = "";

  for (auto wPart : wParts) {
    if (res != "") {
      res += ",";
    }
    res += wPart.first + ":" + boost::algorithm::join(wPart.second, ",");
  }

  return res;
}

std::string get_ringbond_cistrans_block(
    const ROMol &mol, const std::vector<unsigned int> &atomOrder,
    const std::vector<unsigned int> &bondOrder) {
  if (!mol.getRingInfo()->isInitialized()) {
    return "";
  }

  const auto rinfo = mol.getRingInfo();
  std::string c = "", t = "", ctu = "";
  for (unsigned int i = 0; i < bondOrder.size(); ++i) {
    auto idx = bondOrder[i];
    if (!rinfo->numBondRings(idx) ||
        rinfo->minBondRingSize(idx) <
            Chirality::minRingSizeForDoubleBondStereo) {
      // we only do ring bonds of a minimum size
      continue;
    }
    const auto bond = mol.getBondWithIdx(idx);
    if (bond->getBondType() != Bond::BondType::DOUBLE &&
        bond->getBondType() != Bond::BondType::AROMATIC) {
      continue;
    }
    Bond::BondStereo bstereo = bond->getStereo();
    if (bstereo != Bond::BondStereo::STEREOANY &&
        bstereo != Bond::BondStereo::STEREOCIS &&
        bstereo != Bond::BondStereo::STEREOTRANS) {
      continue;
    }

    auto label = std::to_string(i);

    if (bstereo == Bond::BondStereo::STEREOANY) {
      // this one's easy because we don't care about the atom order.
      if (ctu.empty()) {
        ctu += "ctu:";
      } else {
        ctu += ",";
      }
      ctu += label;
    } else {
      Atom *begAtom = bond->getBeginAtom();
      Atom *endAtom = bond->getEndAtom();
      bool needSwap = false;
      if (begAtom->getDegree() > 2) {
        unsigned int o1 = atomOrder[bond->getStereoAtoms()[0]];
        for (const auto nbr : mol.atomNeighbors(begAtom)) {
          if (nbr == endAtom ||
              nbr->getIdx() ==
                  static_cast<unsigned>(bond->getStereoAtoms()[0])) {
            continue;
          }
          if (atomOrder[nbr->getIdx() < o1]) {
            // this neighbor came first, we need to swap:
            needSwap = !needSwap;
          }
        }
      }
      if (endAtom->getDegree() > 2) {
        unsigned int o1 = atomOrder[bond->getStereoAtoms()[1]];
        for (const auto nbr : mol.atomNeighbors(endAtom)) {
          if (nbr == begAtom ||
              nbr->getIdx() ==
                  static_cast<unsigned>(bond->getStereoAtoms()[1])) {
            continue;
          }
          if (atomOrder[nbr->getIdx() < o1]) {
            // this neighbor came first, we need to swap:
            needSwap = !needSwap;
          }
        }
      }
      if (bstereo == Bond::BondStereo::STEREOCIS || needSwap) {
        if (c.empty()) {
          c += "c:";
        } else {
          c += ",";
        }
        c += label;
      } else {
        if (t.empty()) {
          t += "t:";
        } else {
          t += ",";
        }
        t += label;
      }
    }
  }
  return c + t + ctu;
}

std::string get_linknodes_block(const ROMol &mol,
                                const std::vector<unsigned int> &atomOrder) {
  bool strict = false;
  auto linkNodes = MolEnumerator::utils::getMolLinkNodes(mol, strict);
  if (linkNodes.empty()) {
    return "";
  }
  // we need a map from original atom idx to output idx:
  std::vector<unsigned int> revOrder(mol.getNumAtoms());
  for (unsigned i = 0; i < atomOrder.size(); ++i) {
    revOrder[atomOrder[i]] = i;
  }

  std::stringstream res;
  res << "LN:";
  for (const auto &ln : linkNodes) {
    unsigned int atomIdx = atomOrder[ln.bondAtoms[0].first];
    res << atomIdx << ":" << ln.minRep << "." << ln.maxRep;
    if (mol.getAtomWithIdx(ln.bondAtoms[0].first)->getDegree() > 2) {
      // include the outer atom indices
      res << "." << atomOrder[ln.bondAtoms[0].second] << "."
          << atomOrder[ln.bondAtoms[1].second];
    }
    res << ",";
  }

  std::string resStr = res.str();
  if (!resStr.empty() && resStr.back() == ',') {
    resStr.pop_back();
  }
  return resStr;
}

void appendToCXExtension(const std::string &addition, std::string &base) {
  if (!addition.empty()) {
    if (base.size() > 1) {
      base += ",";
    }
    base += addition;
  }
}

}  // namespace
std::string getCXExtensions(const ROMol &mol, std::uint32_t flags) {
  std::string res = "|";
  // we will need atom and bond orderings. Get them now:
  const std::vector<unsigned int> &atomOrder =
      mol.getProp<std::vector<unsigned int>>(
          common_properties::_smilesAtomOutputOrder);
  const std::vector<unsigned int> &bondOrder =
      mol.getProp<std::vector<unsigned int>>(
          common_properties::_smilesBondOutputOrder);
  bool needLabels = false;
  bool needValues = false;
  for (auto idx : atomOrder) {
    const auto at = mol.getAtomWithIdx(idx);
    if (at->hasProp(common_properties::atomLabel) ||
        at->hasProp(common_properties::_QueryAtomGenericLabel) ||
        at->hasProp(common_properties::dummyLabel)) {
      needLabels = true;
    }
    if (at->hasProp(common_properties::molFileValue)) {
      needValues = true;
    }
  }
  if ((flags & SmilesWrite::CXSmilesFields::CX_COORDS) &&
      mol.getNumConformers()) {
    res += "(" + get_coords_block(mol, atomOrder) + ")";
  }
  if ((flags & SmilesWrite::CXSmilesFields::CX_ATOM_LABELS) && needLabels) {
    auto lbls = get_atomlabel_block(mol, atomOrder);
    if (!lbls.empty()) {
      if (res.size() > 1) {
        res += ",";
      }
      res += "$" + lbls + "$";
    }
  }
  if ((flags & SmilesWrite::CXSmilesFields::CX_MOLFILE_VALUES) && needValues) {
    if (res.size() > 1) {
      res += ",";
    }
    res += "$_AV:" +
           get_value_block(mol, atomOrder, common_properties::molFileValue) +
           "$";
  }
  auto radblock = get_radical_block(mol, atomOrder);
  if ((flags & SmilesWrite::CXSmilesFields::CX_RADICALS) && radblock.size()) {
    if (res.size() > 1) {
      res += ",";
    }
    res += radblock;
    if (res.back() == ',') {
      res.erase(res.size() - 1);
    }
  }

  if (flags & SmilesWrite::CXSmilesFields::CX_ATOM_PROPS) {
    const auto atomblock = get_atom_props_block(mol, atomOrder);
    appendToCXExtension(atomblock, res);
  }

  if (flags & SmilesWrite::CXSmilesFields::CX_BOND_CFG) {
    INT_MAP_INT wedgeBonds = Chirality::pickBondsToWedge(mol);

    if (mol.getNumConformers()) {
      WedgeBondsFromAtropisomers(mol, &mol.getConformer(), wedgeBonds);
    }

    bool includeCoords = flags & SmilesWrite::CXSmilesFields::CX_COORDS &&
                         mol.getNumConformers();
    const auto cfgblock = get_bond_config_block(mol, atomOrder, bondOrder,
                                                includeCoords, wedgeBonds);
    appendToCXExtension(cfgblock, res);
    const auto cistransblock =
        get_ringbond_cistrans_block(mol, atomOrder, bondOrder);
    appendToCXExtension(cistransblock, res);
  }

  // do the CX_BOND_ATROPISOMER only if CX_BOND_CFG s not done.  CX_BOND_CFG
  // includes the atropisomer wedging
  else if (flags & SmilesWrite::CXSmilesFields::CX_BOND_ATROPISOMER) {
    INT_MAP_INT wedgeBonds;

    if (mol.getNumConformers()) {
      WedgeBondsFromAtropisomers(mol, &mol.getConformer(), wedgeBonds);
    }

    bool includeCoords = flags & SmilesWrite::CXSmilesFields::CX_COORDS &&
                         mol.getNumConformers();
    const auto cfgblock = get_bond_config_block(
        mol, atomOrder, bondOrder, includeCoords, wedgeBonds, true);
    appendToCXExtension(cfgblock, res);
  }

  if (flags & SmilesWrite::CXSmilesFields::CX_LINKNODES) {
    const auto linknodeblock = get_linknodes_block(mol, atomOrder);
    appendToCXExtension(linknodeblock, res);
  }
  if (flags & SmilesWrite::CXSmilesFields::CX_ENHANCEDSTEREO) {
    const auto stereoblock = get_enhanced_stereo_block(mol, atomOrder);
    appendToCXExtension(stereoblock, res);
  }
  if (flags & SmilesWrite::CXSmilesFields::CX_SGROUPS) {
    const auto sgroupdatablock = get_sgroup_data_block(mol, atomOrder);
    appendToCXExtension(sgroupdatablock, res);
  }
  if (flags & SmilesWrite::CXSmilesFields::CX_POLYMER) {
    const auto sgrouppolyblock =
        get_sgroup_polymer_block(mol, atomOrder, bondOrder);
    appendToCXExtension(sgrouppolyblock, res);
  }
  if (flags & (SmilesWrite::CXSmilesFields::CX_SGROUPS |
               SmilesWrite::CXSmilesFields::CX_POLYMER)) {
    const auto sgrouphierarchyblock = get_sgroup_hierarchy_block(mol);
    appendToCXExtension(sgrouphierarchyblock, res);
  }
  mol.clearProp("_cxsmilesOutputIndex");
  if (res.size() > 1) {
    res += "|";
  } else {
    res = "";
  }
  return res;
}
}  // namespace SmilesWrite
}  // namespace RDKit<|MERGE_RESOLUTION|>--- conflicted
+++ resolved
@@ -1151,11 +1151,7 @@
         return false;
       }
 
-<<<<<<< HEAD
-      Chirality::detail::setStereoForBond(mol, bond, stereo);
-=======
       Chirality::detail::setStereoanyFromSquiggleBond(mol, bond, stereo);
->>>>>>> d86d30ed
     }
     if (first < last && *first == ',') {
       ++first;

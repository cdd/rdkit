--- conflicted
+++ resolved
@@ -648,7 +648,6 @@
     std::vector<unsigned int> bondOrdering;
 
     if (params.canonical) {
-<<<<<<< HEAD
       const bool breakTies = true;
       const bool includeChiralPresence = false;
       const bool includeIsotopes = params.doIsomericSmiles;
@@ -664,24 +663,11 @@
                           includeIsotopes, includeAtomMaps,
                           includeChiralPresence, includeStereoGroups,
                           useNonStereoRanks);
-=======
-      if (tmol->hasProp("_canonicalRankingNumbers")) {
-        for (const auto atom : tmol->atoms()) {
-          unsigned int rankNum = 0;
-          atom->getPropIfPresent("_canonicalRankingNumber", rankNum);
-          ranks[atom->getIdx()] = rankNum;
-        }
-      } else {
-        bool breakTies = true;
-        Canon::rankMolAtoms(*tmol, ranks, breakTies, params.doIsomericSmiles,
-                            params.doIsomericSmiles);
-      }
       if (params.ignoreAtomMapNumbers) {
         for (auto atom : tmol->atoms()) {
           atom->setAtomMapNum(atomMapNums[atom->getIdx()]);
         }
       }
->>>>>>> bba5761c
     } else {
       std::iota(ranks.begin(), ranks.end(), 0);
     }

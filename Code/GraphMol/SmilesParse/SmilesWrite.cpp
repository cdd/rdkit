--- conflicted
+++ resolved
@@ -686,11 +686,7 @@
     RDKit::Chirality::reapplyMolBlockWedging(trwmol);
   } else if (restoreBondDirs == RestoreBondDirOptionClear) {
     for (auto bond : trwmol.bonds()) {
-<<<<<<< HEAD
-      if (!bond->canHaveDirection()) {
-=======
       if (!canHaveDirection(*bond)) {
->>>>>>> 29b7dddd
         continue;
       }
       if (bond->getBondDir() != Bond::BondDir::NONE) {

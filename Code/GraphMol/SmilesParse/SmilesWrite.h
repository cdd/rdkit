//
//  Copyright (C) 2002-2021 Greg Landrum and other RDKit contributors
//
//   @@ All Rights Reserved @@
//  This file is part of the RDKit.
//  The contents are covered by the terms of the BSD license
//  which is included in the file license.txt, found at the root
//  of the RDKit source tree.
//
#include <RDGeneral/export.h>
#ifndef RD_SMILESWRITE_H_012020
#define RD_SMILESWRITE_H_012020

#include <string>
#include <vector>
#include <memory>
#include <cstdint>
#include <limits>
#include <GraphMol/RWMol.h>

namespace RDKit {
class Atom;
class Bond;
class ROMol;

class RigorousEnhancedStereoException : public std::runtime_error {
 public:
  explicit RigorousEnhancedStereoException(std::string message)
      : std::runtime_error(message){};
};

struct RDKIT_SMILESPARSE_EXPORT SmilesWriteParams {
  bool doIsomericSmiles =
      true;              /**< include stereochemistry and isotope information */
  bool doKekule = false; /**< kekulize the molecule before generating the SMILES
                            and output single/double bonds. NOTE that the output
                            is not canonical and that this will thrown an
                            exception if the molecule cannot be kekulized. */
  bool canonical = true; /**< generate canonical SMILES */
  bool cleanStereo = true;       /**< generate canonical SMILES */
  bool allBondsExplicit = false; /**< include symbols for all bonds */
  bool allHsExplicit = false;    /**< provide hydrogen counts for every atom */
  bool doRandom = false; /**< randomize the output order. The resulting SMILES
                            is not canonical */
  int rootedAtAtom = -1; /**< make sure the SMILES starts at the specified
                             atom. The resulting SMILES is not canonical */
  bool rigorousEnhancedStereo = true; /**< if true, use a more rigorous
             treatment of enhanced stereochemisty
             is performed */
  bool useStereoToBreakTies =
      false; /**< if true, ranks are determined without stereo,
then again using the previous ranks and the stereo information */
  bool doNotSortFragments = false; /**< if true, the fragments will not be
                                      sorted before generating the SMILES - used
                                      in canonlication of enahnanced stereo */
};

namespace SmilesWrite {

#define CXSMILESFIELDS_ENUM_ITEMS                        \
  CXSMILESFIELDS_ENUM_ITEM(CX_NONE, 0)                   \
  CXSMILESFIELDS_ENUM_ITEM(CX_ATOM_LABELS, 1 << 0)       \
  CXSMILESFIELDS_ENUM_ITEM(CX_MOLFILE_VALUES, 1 << 1)    \
  CXSMILESFIELDS_ENUM_ITEM(CX_COORDS, 1 << 2)            \
  CXSMILESFIELDS_ENUM_ITEM(CX_RADICALS, 1 << 3)          \
  CXSMILESFIELDS_ENUM_ITEM(CX_ATOM_PROPS, 1 << 4)        \
  CXSMILESFIELDS_ENUM_ITEM(CX_LINKNODES, 1 << 5)         \
  CXSMILESFIELDS_ENUM_ITEM(CX_ENHANCEDSTEREO, 1 << 6)    \
  CXSMILESFIELDS_ENUM_ITEM(CX_SGROUPS, 1 << 7)           \
  CXSMILESFIELDS_ENUM_ITEM(CX_POLYMER, 1 << 8)           \
  CXSMILESFIELDS_ENUM_ITEM(CX_BOND_CFG, 1 << 9)          \
  CXSMILESFIELDS_ENUM_ITEM(CX_BOND_ATROPISOMER, 1 << 10) \
  CXSMILESFIELDS_ENUM_ITEM(CX_ALL, 0x7fffffff)           \
  CXSMILESFIELDS_ENUM_ITEM(CX_ALL_BUT_COORDS, CX_ALL ^ CX_COORDS)

#define CXSMILESFIELDS_ENUM_ITEM(k, v) k = (v),
enum CXSmilesFields : uint32_t { CXSMILESFIELDS_ENUM_ITEMS };
#undef CXSMILESFIELDS_ENUM_ITEM
#define CXSMILESFIELDS_STD_MAP_ITEM(k) {#k, SmilesWrite::CXSmilesFields::k},
#define CXSMILESFIELDS_ENUM_ITEM(k, v) CXSMILESFIELDS_STD_MAP_ITEM(k)
#define CXSMILESFIELDS_ITEMS_MAP                       \
  std::map<std::string, SmilesWrite::CXSmilesFields> { \
    CXSMILESFIELDS_ENUM_ITEMS                          \
  }

//! \brief returns the cxsmiles data for a molecule
RDKIT_SMILESPARSE_EXPORT std::string getCXExtensions(
    const ROMol &mol, std::uint32_t flags = CXSmilesFields::CX_ALL);

//! \brief returns true if the atom number is in the SMILES organic subset
RDKIT_SMILESPARSE_EXPORT bool inOrganicSubset(int atomicNumber);

//! \brief returns the SMILES for an atom
/*!
  \param atom : the atom to work with
  \param doKekule : we're doing kekulized smiles (e.g. don't use
    lower case for the atom label)
  \param bondIn : the bond we came into the atom on (unused)
  \param allHsExplicit : if true, hydrogen counts will be provided for every
  atom.
  \param isomericSmiles : if true, isomeric SMILES will be generated
*/
RDKIT_SMILESPARSE_EXPORT std::string GetAtomSmiles(const Atom *atom,
                                                   bool doKekule = false,
                                                   const Bond *bondIn = nullptr,
                                                   bool allHsExplicit = false,
                                                   bool isomericSmiles = true);

//! \brief returns the SMILES for a bond
/*!
  \param bond : the bond to work with
  \param atomToLeftIdx : the index of the atom preceding \c bond
    in the SMILES
  \param doKekule : we're doing kekulized smiles (e.g. write out
    bond orders for aromatic bonds)
  \param allBondsExplicit : if true, symbols will be included for all bonds.
*/
RDKIT_SMILESPARSE_EXPORT std::string GetBondSmiles(
    const Bond *bond, int atomToLeftIdx = -1, bool doKekule = false,
    bool allBondsExplicit = false);

namespace detail {
RDKIT_SMILESPARSE_EXPORT std::string MolToSmiles(
    const ROMol &mol, const SmilesWriteParams &params, bool doingCXSmiles);
}

}  // namespace SmilesWrite

//! \brief returns canonical SMILES for a molecule
RDKIT_SMILESPARSE_EXPORT std::string MolToSmiles(
    const ROMol &mol, const SmilesWriteParams &params);

//! \brief returns canonical SMILES for a molecule
/*!
  \param mol : the molecule in question.
  \param doIsomericSmiles : include stereochemistry and isotope information
      in the SMILES

  \param doKekule : do Kekule smiles (i.e. don't use aromatic bonds) NOTE that
      this will throw an exception if the molecule cannot be kekulized.

  \param rootedAtAtom : make sure the SMILES starts at the specified atom.
      The resulting SMILES is not, of course, canonical.
  \param canonical : if false, no attempt will be made to canonicalize the
  SMILES
  \param allBondsExplicit : if true, symbols will be included for all bonds.
  \param allHsExplicit : if true, hydrogen counts will be provided for every
  atom.
 */
inline std::string MolToSmiles(const ROMol &mol, bool doIsomericSmiles = true,
                               bool doKekule = false, int rootedAtAtom = -1,
                               bool canonical = true,
                               bool allBondsExplicit = false,
                               bool allHsExplicit = false,
                               bool doRandom = false) {
  SmilesWriteParams ps;
  ps.doIsomericSmiles = doIsomericSmiles;
  ps.doKekule = doKekule;
  ps.rootedAtAtom = rootedAtAtom;
  ps.canonical = canonical;
  ps.allBondsExplicit = allBondsExplicit;
  ps.allHsExplicit = allHsExplicit;
  ps.doRandom = doRandom;
  return MolToSmiles(mol, ps);
};

//! \brief returns a vector of random SMILES for a molecule (may contain
//! duplicates)
/*!
  \param mol : the molecule in question.
  \param numSmiles : the number of SMILES to return
  \param randomSeed : if >0, will be used to seed the random number generator
  \param doIsomericSmiles : include stereochemistry and isotope information
      in the SMILES
  \param doKekule : do Kekule smiles (i.e. don't use aromatic bonds)
  \param allBondsExplicit : if true, symbols will be included for all bonds.
  \param allHsExplicit : if true, hydrogen counts will be provided for every
  atom.
 */
RDKIT_SMILESPARSE_EXPORT std::vector<std::string> MolToRandomSmilesVect(
    const ROMol &mol, unsigned int numSmiles, unsigned int randomSeed = 0,
    bool doIsomericSmiles = true, bool doKekule = false,
    bool allBondsExplicit = false, bool allHsExplicit = false);

//! \brief returns canonical SMILES for part of a molecule
RDKIT_SMILESPARSE_EXPORT std::string MolFragmentToSmiles(
    const ROMol &mol, const SmilesWriteParams &params,
    const std::vector<int> &atomsToUse,
    const std::vector<int> *bondsToUse = nullptr,
    const std::vector<std::string> *atomSymbols = nullptr,
    const std::vector<std::string> *bondSymbols = nullptr);

//! \brief returns canonical SMILES for part of a molecule
/*!
  \param mol : the molecule in question.
  \param atomsToUse : indices of the atoms in the fragment
  \param bondsToUse : indices of the bonds in the fragment. If this is not
  provided,
                      all bonds between the atoms in atomsToUse will be included
  \param atomSymbols : symbols to use for the atoms in the output SMILES
  \param bondSymbols : symbols to use for the bonds in the output SMILES
  \param doIsomericSmiles : include stereochemistry and isotope information
      in the SMILES
  \param doKekule : do Kekule smiles (i.e. don't use aromatic bonds)
  \param rootedAtAtom : make sure the SMILES starts at the specified atom.
      The resulting SMILES is not, of course, canonical.
  \param canonical : if false, no attempt will be made to canonicalize the
  SMILES
  \param allBondsExplicit : if true, symbols will be included for all bonds.
  \param allHsExplicit : if true, hydrogen counts will be provided for every
  atom.
  \param doRandom : generate a randomized smiles string by randomly choosing
                    the priority to follow in the DFS traversal. [default false]

  \b NOTE: the bondSymbols are *not* currently used in the canonicalization.

 */
inline std::string MolFragmentToSmiles(
    const ROMol &mol, const std::vector<int> &atomsToUse,
    const std::vector<int> *bondsToUse = nullptr,
    const std::vector<std::string> *atomSymbols = nullptr,
    const std::vector<std::string> *bondSymbols = nullptr,
    bool doIsomericSmiles = true, bool doKekule = false, int rootedAtAtom = -1,
    bool canonical = true, bool allBondsExplicit = false,
    bool allHsExplicit = false) {
  SmilesWriteParams ps;
  ps.doIsomericSmiles = doIsomericSmiles;
  ps.doKekule = doKekule;
  ps.rootedAtAtom = rootedAtAtom;
  ps.canonical = canonical;
  ps.allBondsExplicit = allBondsExplicit;
  ps.allHsExplicit = allHsExplicit;
  return MolFragmentToSmiles(mol, ps, atomsToUse, bondsToUse, atomSymbols,
                             bondSymbols);
}

#define RESTOREBONDDIROPTION_ENUM_ITEMS                          \
  RESTOREBONDDIROPTION_ENUM_ITEM(RestoreBondDirOptionTrue,       \
                                 0) /*!< DO restore bond dirs */ \
  RESTOREBONDDIROPTION_ENUM_ITEM(RestoreBondDirOptionClear,      \
                                 1) /*!< clear all bond dir information */

#define RESTOREBONDDIROPTION_ENUM_ITEM(k, v) k = v,
enum RestoreBondDirOption { RESTOREBONDDIROPTION_ENUM_ITEMS };
#undef RESTOREBONDDIROPTION_ENUM_ITEM
#define RESTOREBONDDIROPTION_STD_MAP_ITEM(k) {#k, k},
#define RESTOREBONDDIROPTION_ENUM_ITEM(k, v) \
  RESTOREBONDDIROPTION_STD_MAP_ITEM(k)
#define RESTOREBONDDIROPTION_ITEMS_MAP          \
  std::map<std::string, RestoreBondDirOption> { \
    RESTOREBONDDIROPTION_ENUM_ITEMS             \
  }

//! \brief returns canonical CXSMILES for a molecule
RDKIT_SMILESPARSE_EXPORT std::string MolToCXSmiles(
    const ROMol &mol, const SmilesWriteParams &ps,
    std::uint32_t flags = SmilesWrite::CXSmilesFields::CX_ALL,
    RestoreBondDirOption restoreBondDirs = RestoreBondDirOptionClear);

//! \brief returns canonical CXSMILES for a molecule
/*!
  \param mol : the molecule in question.
  \param doIsomericSmiles : include stereochemistry and isotope information
      in the SMILES
  \param doKekule : do Kekule smiles (i.e. don't use aromatic bonds)
  \param rootedAtAtom : make sure the SMILES starts at the specified atom.
      The resulting SMILES is not, of course, canonical.
  \param canonical : if false, no attempt will be made to canonicalize the
  SMILES
  \param allBondsExplicit : if true, symbols will be included for all bonds.
  \param allHsExplicit : if true, hydrogen counts will be provided for every
  \param doRandom : generate a randomized smiles string by randomly choosing
                    the priority to follow in the DFS traversal. [default false]
  atom.
 */
inline std::string MolToCXSmiles(const ROMol &mol, bool doIsomericSmiles = true,
                                 bool doKekule = false, int rootedAtAtom = -1,
                                 bool canonical = true,
                                 bool allBondsExplicit = false,
                                 bool allHsExplicit = false,
                                 bool doRandom = false) {
  SmilesWriteParams ps;
  ps.doIsomericSmiles = doIsomericSmiles;
  ps.doKekule = doKekule;
  ps.rootedAtAtom = rootedAtAtom;
  ps.canonical = canonical;
  ps.allBondsExplicit = allBondsExplicit;
  ps.allHsExplicit = allHsExplicit;
  ps.doRandom = doRandom;
  return MolToCXSmiles(mol, ps, SmilesWrite::CXSmilesFields::CX_ALL);
};

//! \brief returns canonical CXSMILES for part of a molecule
RDKIT_SMILESPARSE_EXPORT std::string MolFragmentToCXSmiles(
    const ROMol &mol, const SmilesWriteParams &params,
    const std::vector<int> &atomsToUse,
    const std::vector<int> *bondsToUse = nullptr,
    const std::vector<std::string> *atomSymbols = nullptr,
    const std::vector<std::string> *bondSymbols = nullptr);

//! \brief returns canonical CXSMILES for part of a molecule
/*!
  \param mol : the molecule in question.
  \param atomsToUse : indices of the atoms in the fragment
  \param bondsToUse : indices of the bonds in the fragment. If this is not
  provided,
                      all bonds between the atoms in atomsToUse will be included
  \param atomSymbols : symbols to use for the atoms in the output SMILES
  \param bondSymbols : symbols to use for the bonds in the output SMILES
  \param doIsomericSmiles : include stereochemistry and isotope information
      in the SMILES
  \param doKekule : do Kekule smiles (i.e. don't use aromatic bonds)
  \param rootedAtAtom : make sure the SMILES starts at the specified atom.
      The resulting SMILES is not, of course, canonical.
  \param canonical : if false, no attempt will be made to canonicalize the
  SMILES
  \param allBondsExplicit : if true, symbols will be included for all bonds.
  \param allHsExplicit : if true, hydrogen counts will be provided for every
  atom.

  \b NOTE: the bondSymbols are *not* currently used in the canonicalization.

 */
inline std::string MolFragmentToCXSmiles(
    const ROMol &mol, const std::vector<int> &atomsToUse,
    const std::vector<int> *bondsToUse = nullptr,
    const std::vector<std::string> *atomSymbols = nullptr,
    const std::vector<std::string> *bondSymbols = nullptr,
    bool doIsomericSmiles = true, bool doKekule = false, int rootedAtAtom = -1,
    bool canonical = true, bool allBondsExplicit = false,
    bool allHsExplicit = false) {
  SmilesWriteParams ps;
  ps.doIsomericSmiles = doIsomericSmiles;
  ps.doKekule = doKekule;
  ps.rootedAtAtom = rootedAtAtom;
  ps.canonical = canonical;
  ps.allBondsExplicit = allBondsExplicit;
  ps.allHsExplicit = allHsExplicit;
  return MolFragmentToCXSmiles(mol, ps, atomsToUse, bondsToUse, atomSymbols,
                               bondSymbols);
}

<<<<<<< HEAD
// ! \brief returns canonical RWMol including rationalization of stereo groups
/*!
  \param mol : the molecule in question.

 */

RDKIT_SMILESPARSE_EXPORT std::string canonicalizeStereoGroups(
    const std::unique_ptr<RWMol> &mol, const SmilesWriteParams &params,
    std::uint32_t flags, RestoreBondDirOption restoreBondDirs);
=======
void updateSmilesWriteParamsFromJSON(SmilesWriteParams &params,
                                     const std::string &details_json);
void updateSmilesWriteParamsFromJSON(SmilesWriteParams &params,
                                     const char *details_json);
void updateCXSmilesFieldsFromJSON(SmilesWrite::CXSmilesFields &cxSmilesFields,
                                  RestoreBondDirOption &restoreBondDirs,
                                  const std::string &details_json);
void updateCXSmilesFieldsFromJSON(SmilesWrite::CXSmilesFields &cxSmilesFields,
                                  RestoreBondDirOption &restoreBondDirs,
                                  const char *details_json);
>>>>>>> 9764f70d

}  // namespace RDKit
#endif<|MERGE_RESOLUTION|>--- conflicted
+++ resolved
@@ -340,7 +340,7 @@
                                bondSymbols);
 }
 
-<<<<<<< HEAD
+
 // ! \brief returns canonical RWMol including rationalization of stereo groups
 /*!
   \param mol : the molecule in question.
@@ -350,7 +350,7 @@
 RDKIT_SMILESPARSE_EXPORT std::string canonicalizeStereoGroups(
     const std::unique_ptr<RWMol> &mol, const SmilesWriteParams &params,
     std::uint32_t flags, RestoreBondDirOption restoreBondDirs);
-=======
+
 void updateSmilesWriteParamsFromJSON(SmilesWriteParams &params,
                                      const std::string &details_json);
 void updateSmilesWriteParamsFromJSON(SmilesWriteParams &params,
@@ -361,7 +361,7 @@
 void updateCXSmilesFieldsFromJSON(SmilesWrite::CXSmilesFields &cxSmilesFields,
                                   RestoreBondDirOption &restoreBondDirs,
                                   const char *details_json);
->>>>>>> 9764f70d
+
 
 }  // namespace RDKit
 #endif
--- conflicted
+++ resolved
@@ -55,17 +55,10 @@
  public:
   StereoGroup() {}
   // Takes control of atoms if possible.
-<<<<<<< HEAD
-  StereoGroup(StereoGroupType grouptype, std::vector<Atom*>&& atoms,
-              std::vector<Bond*>&& bonds, unsigned readId = 0);
-  StereoGroup(StereoGroupType grouptype, const std::vector<Atom*>& atoms,
-              const std::vector<Bond*>& bonds, unsigned readId = 0);
-=======
   StereoGroup(StereoGroupType grouptype, std::vector<Atom *> &&atoms,
               std::vector<Bond *> &&bonds, unsigned readId = 0);
   StereoGroup(StereoGroupType grouptype, const std::vector<Atom *> &atoms,
-              std::vector<Bond *> &bonds, unsigned readId = 0);
->>>>>>> da6cd731
+              const std::vector<Bond *> &bonds, unsigned readId = 0);
 
   StereoGroup(const StereoGroup &other) = default;
   StereoGroup &operator=(const StereoGroup &other) = default;

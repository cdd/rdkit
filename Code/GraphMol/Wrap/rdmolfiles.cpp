--- conflicted
+++ resolved
@@ -185,15 +185,8 @@
     params.sanitize = sanitize;
     params.removeHs = removeHs;
     params.strictParsing = false;
-<<<<<<< HEAD
-    auto scsrMol = SCSRMolFromSCSRDataStream(inStream, line, params);
-
-    auto mol =
-        RDKit::v2::FileParsers::MolFromSCSRMol(scsrMol.get(), scsrParams);
-=======
     auto mol = RDKit::v2::FileParsers::MolFromSCSRDataStream(
-        inStream, line, params, molFromSCSRParams);
->>>>>>> 2160711d
+        inStream, line, params, scsrParams);
 
     return static_cast<ROMol *>(mol.release());
 
@@ -216,14 +209,8 @@
     params.sanitize = sanitize;
     params.removeHs = removeHs;
     params.strictParsing = false;
-<<<<<<< HEAD
-    auto scsrMol = SCSRMolFromSCSRFile(molFilename, params);
-    auto mol =
-        RDKit::v2::FileParsers::MolFromSCSRMol(scsrMol.get(), scsrParams);
-=======
     auto mol = RDKit::v2::FileParsers::MolFromSCSRFile(molFilename, params,
-                                                       molFromSCSRParams);
->>>>>>> 2160711d
+                                                       scsrParams);
 
     return static_cast<ROMol *>(mol.release());
 

//
//  Copyright (C) 2014 Greg Landrum
//  Adapted from pseudo-code from Roger Sayle
//
//   @@ All Rights Reserved @@
//  This file is part of the RDKit.
//  The contents are covered by the terms of the BSD license
//  which is included in the file license.txt, found at the root
//  of the RDKit source tree.
//

#include "new_canon.h"
#include <GraphMol/RDKitBase.h>
#include <GraphMol/QueryOps.h>
#include <GraphMol/Atropisomers.h>
#include <cstdint>
#include <cstring>
#include <iostream>
#include <cassert>
// #define VERBOSE_CANON 1

namespace RDKit {
namespace Canon {

namespace {
void flipIfNeeded(Bond::BondStereo &st1,
                  const canon_atom *const *controllingAtoms) {
  CHECK_INVARIANT(controllingAtoms[0], "missing controlling atom");
  CHECK_INVARIANT(controllingAtoms[2], "missing controlling atom");
  bool flip = false;
  if (controllingAtoms[1] &&
      controllingAtoms[1]->index > controllingAtoms[0]->index) {
    flip = !flip;
  }
  if (controllingAtoms[3] &&
      controllingAtoms[3]->index > controllingAtoms[2]->index) {
    flip = !flip;
  }
  if (flip) {
    if (st1 == Bond::BondStereo::STEREOCIS) {
      st1 = Bond::BondStereo::STEREOTRANS;
    } else if (st1 == Bond::BondStereo::STEREOTRANS) {
      st1 = Bond::BondStereo::STEREOCIS;
    }
  }
}
}  // namespace

int bondholder::compareStereo(const bondholder &o) const {
  auto st1 = stype;
  auto st2 = o.stype;
  if (st1 == Bond::BondStereo::STEREONONE) {
    if (st2 == Bond::BondStereo::STEREONONE) {
      return 0;
    } else {
      return -1;
    }
  }
  if (st2 == Bond::BondStereo::STEREONONE) {
    return 1;
  }
  if (st1 == Bond::BondStereo::STEREOANY) {
    if (st2 == Bond::BondStereo::STEREOANY) {
      return 0;
    } else {
      return -1;
    }
  }
  if (st2 == Bond::BondStereo::STEREOANY) {
    return 1;
  }
  // we have some kind of specified stereo on both bonds, work is required

  // if both have absolute stereo labels we can compare them directly
  if ((st1 == Bond::BondStereo::STEREOE || st1 == Bond::BondStereo::STEREOZ) &&
      (st2 == Bond::BondStereo::STEREOE || st2 == Bond::BondStereo::STEREOZ)) {
    if (st1 < st2) {
      return -1;
    } else if (st1 > st2) {
      return 1;
    }
    return 0;
  }

  // check to see if we need to flip the controlling atoms due to atom ranks
  flipIfNeeded(st1, controllingAtoms);
  flipIfNeeded(st2, o.controllingAtoms);
  if (st1 < st2) {
    return -1;
  } else if (st1 > st2) {
    return 1;
  }
  return 0;
}

void CreateSinglePartition(unsigned int nAtoms, int *order, int *count,
                           canon_atom *atoms) {
  PRECONDITION(order, "bad pointer");
  PRECONDITION(count, "bad pointer");
  PRECONDITION(atoms, "bad pointer");

  for (unsigned int i = 0; i < nAtoms; i++) {
    atoms[i].index = 0;
    order[i] = i;
    count[i] = 0;
  }
  count[0] = nAtoms;
}

void ActivatePartitions(unsigned int nAtoms, int *order, int *count,
                        int &activeset, int *next, int *changed) {
  PRECONDITION(order, "bad pointer");
  PRECONDITION(count, "bad pointer");
  PRECONDITION(next, "bad pointer");
  PRECONDITION(changed, "bad pointer");
  unsigned int i, j;
  activeset = -1;
  for (i = 0; i < nAtoms; i++) {
    next[i] = -2;
  }

  i = 0;
  do {
    j = order[i];
    if (count[j] > 1) {
      next[j] = activeset;
      activeset = j;
      i += count[j];
    } else {
      i++;
    }
  } while (i < nAtoms);

  for (i = 0; i < nAtoms; i++) {
    j = order[i];
    int flag = 1;
    // #define SKIP_NODE_CHANGED_OPTIMIZATION 0
    // #ifndef SKIP_NODE_CHANGED_OPTIMIZATION
    //         if(count[j]){
    //           std::cout << "j " << j << std::endl;
    //           flag=(next[j]!=-2);
    //         }
    // #endif
    changed[j] = flag;
  }
}

void compareRingAtomsConcerningNumNeighbors(Canon::canon_atom *atoms,
                                            unsigned int nAtoms,
                                            const ROMol &mol) {
  PRECONDITION(atoms, "bad pointer");
  RingInfo *ringInfo = mol.getRingInfo();

  auto visited = std::make_unique<char[]>(nAtoms);
  auto lastLevelNbrs = std::make_unique<char[]>(nAtoms);
  auto currentLevelNbrs = std::make_unique<char[]>(nAtoms);
  auto revisitedNeighbors = std::make_unique<int[]>(nAtoms);
  for (unsigned idx = 0; idx < nAtoms; ++idx) {
    const Canon::canon_atom &a = atoms[idx];
    if (!ringInfo->isInitialized() ||
        ringInfo->numAtomRings(a.atom->getIdx()) < 1) {
      continue;
    }
    std::deque<int> neighbors;
    neighbors.push_back(idx);
    unsigned currentRNIdx = 0;
    atoms[idx].neighborNum.reserve(1000);
    atoms[idx].revistedNeighbors.assign(1000, 0);

    memset(visited.get(), 0, nAtoms * sizeof(char));
    memset(lastLevelNbrs.get(), 0, nAtoms * sizeof(char));
    memset(currentLevelNbrs.get(), 0, nAtoms * sizeof(char));
    memset(revisitedNeighbors.get(), 0, nAtoms * sizeof(int));
    std::vector<int> nextLevelNbrs;
    while (!neighbors.empty()) {
      unsigned int numLevelNbrs = 0;
      nextLevelNbrs.resize(0);
      while (!neighbors.empty()) {
        int nidx = neighbors.front();
        neighbors.pop_front();
        const Canon::canon_atom &atom = atoms[nidx];
        if (!ringInfo->isInitialized() ||
            ringInfo->numAtomRings(atom.atom->getIdx()) < 1) {
          continue;
        }
        lastLevelNbrs[nidx] = 1;
        visited[nidx] = 1;
        for (unsigned int j = 0; j < atom.degree; j++) {
          int iidx = atom.nbrIds[j];
          if (!visited[iidx]) {
            currentLevelNbrs[iidx] = 1;
            numLevelNbrs++;
            visited[iidx] = 1;
            nextLevelNbrs.push_back(iidx);
          }
        }
      }
      for (unsigned i = 0; i < nAtoms; ++i) {
        if (currentLevelNbrs[i]) {
          const Canon::canon_atom &natom = atoms[i];
          for (unsigned int k = 0; k < natom.degree; k++) {
            int jidx = natom.nbrIds[k];
            if (currentLevelNbrs[jidx] || lastLevelNbrs[jidx]) {
              revisitedNeighbors[jidx] += 1;
            }
          }
        }
      }
      memset(lastLevelNbrs.get(), 0, nAtoms * sizeof(char));
      for (unsigned i = 0; i < nAtoms; ++i) {
        if (currentLevelNbrs[i]) {
          lastLevelNbrs[i] = 1;
        }
      }
      memset(currentLevelNbrs.get(), 0, nAtoms * sizeof(char));
      std::vector<int> tmp;
      tmp.reserve(30);
      for (unsigned i = 0; i < nAtoms; ++i) {
        if (revisitedNeighbors[i] > 0) {
          tmp.push_back(revisitedNeighbors[i]);
        }
      }
      std::sort(tmp.begin(), tmp.end());
      tmp.push_back(-1);
      for (int i : tmp) {
        if (currentRNIdx >= atoms[idx].revistedNeighbors.size()) {
          atoms[idx].revistedNeighbors.resize(
              atoms[idx].revistedNeighbors.size() + 1000);
        }
        atoms[idx].revistedNeighbors[currentRNIdx] = i;
        currentRNIdx++;
      }
      memset(revisitedNeighbors.get(), 0, nAtoms * sizeof(int));

      atoms[idx].neighborNum.push_back(numLevelNbrs);
      atoms[idx].neighborNum.push_back(-1);

      neighbors.insert(neighbors.end(), nextLevelNbrs.begin(),
                       nextLevelNbrs.end());
    }
    atoms[idx].revistedNeighbors.resize(currentRNIdx);
  }
}

namespace detail {
template <typename T>
void rankWithFunctor(T &ftor, bool breakTies, int *order, bool useSpecial,
                     bool useChirality,
                     const boost::dynamic_bitset<> *atomsInPlay,
                     const boost::dynamic_bitset<> *bondsInPlay) {
  PRECONDITION(order, "bad pointer");
  const ROMol &mol = *ftor.dp_mol;
  canon_atom *atoms = ftor.dp_atoms;
  unsigned int nAts = mol.getNumAtoms();

  //  auto order = std::make_unique<int[]>(mol.getNumAtoms());

  auto count = std::make_unique<int[]>(nAts);
  auto next = std::make_unique<int[]>(nAts);
  auto changed = std::make_unique<int[]>(nAts);
  memset(changed.get(), 1, nAts * sizeof(int));
  auto touched = std::make_unique<char[]>(nAts);
  memset(touched.get(), 0, nAts * sizeof(char));
  int activeset;
  CreateSinglePartition(nAts, order, count.get(), atoms);
// ActivatePartitions(nAts,order,count,activeset,next,changed);
// RefinePartitions(mol,atoms,ftor,false,order,count,activeset,next,changed,touched);
#ifdef VERBOSE_CANON
  std::cerr << "1--------" << std::endl;
  for (unsigned int i = 0; i < mol.getNumAtoms(); ++i) {
    std::cerr << order[i] + 1 << " "
              << " index: " << atoms[order[i]].index
              << " count: " << count[order[i]] << std::endl;
  }
#endif
  ftor.df_useNbrs = true;
  ActivatePartitions(nAts, order, count.get(), activeset, next.get(),
                     changed.get());
#ifdef VERBOSE_CANON
  std::cerr << "1a--------" << std::endl;
  for (unsigned int i = 0; i < mol.getNumAtoms(); ++i) {
    std::cerr << order[i] + 1 << " "
              << " index: " << atoms[order[i]].index
              << " count: " << count[order[i]] << std::endl;
  }
#endif
  RefinePartitions(mol, atoms, ftor, true, order, count.get(), activeset,
                   next.get(), changed.get(), touched.get());
#ifdef VERBOSE_CANON
  std::cerr << "2--------" << std::endl;
  for (unsigned int i = 0; i < mol.getNumAtoms(); ++i) {
    std::cerr << order[i] + 1 << " "
              << " index: " << atoms[order[i]].index
              << " count: " << count[order[i]] << std::endl;
  }
#endif
  bool ties = false;
  for (unsigned i = 0; i < nAts; ++i) {
    if (!count[i]) {
      ties = true;
    }
  }
  if (useChirality && ties) {
    SpecialChiralityAtomCompareFunctor scftor(atoms, mol, atomsInPlay,
                                              bondsInPlay);
    ActivatePartitions(nAts, order, count.get(), activeset, next.get(),
                       changed.get());
    RefinePartitions(mol, atoms, scftor, true, order, count.get(), activeset,
                     next.get(), changed.get(), touched.get());
#ifdef VERBOSE_CANON
    std::cerr << "2a--------" << std::endl;
    for (unsigned int i = 0; i < mol.getNumAtoms(); ++i) {
      std::cerr << order[i] + 1 << " "
                << " index: " << atoms[order[i]].index
                << " count: " << count[order[i]] << std::endl;
    }
#endif
  }
  ties = false;
  unsigned symRingAtoms = 0;
  unsigned ringAtoms = 0;
  bool branchingRingAtom = false;
  RingInfo *ringInfo = mol.getRingInfo();
  for (unsigned i = 0; i < nAts; ++i) {
    if (ringInfo->isInitialized() && ringInfo->numAtomRings(order[i])) {
      if (count[order[i]] > 2) {
        symRingAtoms += count[order[i]];
      }
      ringAtoms++;
      if (ringInfo->isInitialized() && ringInfo->numAtomRings(order[i]) > 1 &&
          count[order[i]] > 1) {
        branchingRingAtom = true;
      }
    }
    if (!count[i]) {
      ties = true;
    }
  }
  //      std::cout << " " << ringAtoms << " "  << symRingAtoms << std::endl;
  if (useSpecial && ties && ringAtoms > 0 &&
      static_cast<float>(symRingAtoms) / ringAtoms > 0.5 && branchingRingAtom) {
    SpecialSymmetryAtomCompareFunctor sftor(atoms, mol, atomsInPlay,
                                            bondsInPlay);
    compareRingAtomsConcerningNumNeighbors(atoms, nAts, mol);
    ActivatePartitions(nAts, order, count.get(), activeset, next.get(),
                       changed.get());
    RefinePartitions(mol, atoms, sftor, true, order, count.get(), activeset,
                     next.get(), changed.get(), touched.get());
#ifdef VERBOSE_CANON
    std::cerr << "2b--------" << std::endl;
    for (unsigned int i = 0; i < mol.getNumAtoms(); ++i) {
      std::cerr << order[i] + 1 << " "
                << " index: " << atoms[order[i]].index
                << " count: " << count[order[i]] << std::endl;
    }
#endif
  }
  if (breakTies) {
    BreakTies(mol, atoms, ftor, true, order, count.get(), activeset, next.get(),
              changed.get(), touched.get());
#ifdef VERBOSE_CANON
    std::cerr << "3--------" << std::endl;
    for (unsigned int i = 0; i < mol.getNumAtoms(); ++i) {
      std::cerr << order[i] + 1 << " "
                << " index: " << atoms[order[i]].index
                << " count: " << count[order[i]] << std::endl;
    }
#endif
  }
}
}  // namespace detail
namespace {
bool hasRingNbr(const ROMol &mol, const Atom *at) {
  PRECONDITION(at, "bad pointer");
  for (const auto nbr : mol.atomNeighbors(at)) {
    if ((nbr->getChiralTag() == Atom::CHI_TETRAHEDRAL_CW ||
         nbr->getChiralTag() == Atom::CHI_TETRAHEDRAL_CCW) &&
        nbr->hasProp(common_properties::_ringStereoAtoms)) {
      return true;
    }
  }
  return false;
}

void getNbrs(const ROMol &mol, const Atom *at, int *ids) {
  PRECONDITION(at, "bad pointer");
  PRECONDITION(ids, "bad pointer");
  ROMol::ADJ_ITER beg, end;
  boost::tie(beg, end) = mol.getAtomNeighbors(at);
  unsigned int idx = 0;
  while (beg != end) {
    ids[idx++] = static_cast<int>(*beg++);
  }
}

bondholder makeBondHolder(const Bond *bond, unsigned int otherIdx,
                          bool includeChirality,
                          const std::vector<Canon::canon_atom> &atoms) {
  PRECONDITION(bond, "bad pointer");
  Bond::BondStereo stereo = Bond::STEREONONE;
  if (includeChirality) {
    stereo = bond->getStereo();
  }
  Bond::BondType bt =
      bond->getIsAromatic() ? Bond::AROMATIC : bond->getBondType();
  bondholder res(bt, stereo, otherIdx, 0, bond->getIdx());
  if (includeChirality) {
    res.stype = bond->getStereo();
    if (res.stype == Bond::BondStereo::STEREOCIS ||
        res.stype == Bond::BondStereo::STEREOTRANS) {
      res.controllingAtoms[0] = &atoms[bond->getStereoAtoms()[0]];
      res.controllingAtoms[2] = &atoms[bond->getStereoAtoms()[1]];
      if (bond->getBeginAtom()->getDegree() > 2) {
        for (const auto nbr :
             bond->getOwningMol().atomNeighbors(bond->getBeginAtom())) {
          if (nbr->getIdx() != bond->getEndAtomIdx() &&
              nbr->getIdx() !=
                  static_cast<unsigned int>(bond->getStereoAtoms()[0])) {
            res.controllingAtoms[1] = &atoms[nbr->getIdx()];
          }
        }
      }
      if (bond->getEndAtom()->getDegree() > 2) {
        for (const auto nbr :
             bond->getOwningMol().atomNeighbors(bond->getEndAtom())) {
          if (nbr->getIdx() != bond->getBeginAtomIdx() &&
              nbr->getIdx() !=
                  static_cast<unsigned int>(bond->getStereoAtoms()[1])) {
            res.controllingAtoms[3] = &atoms[nbr->getIdx()];
          }
        }
      }
    }

    if (res.stype == Bond::BondStereo::STEREOATROPCCW ||
        res.stype == Bond::BondStereo::STEREOATROPCW) {
      Atropisomers::AtropAtomAndBondVec atropAtomAndBondVecs[2];
      CHECK_INVARIANT(Atropisomers::getAtropisomerAtomsAndBonds(
                          bond, atropAtomAndBondVecs, bond->getOwningMol()),
                      "Could not find atropisomer controlling atoms")

      res.controllingAtoms[0] =
          &atoms[atropAtomAndBondVecs[0]
                     .second[0]
                     ->getOtherAtom(atropAtomAndBondVecs[0].first)
                     ->getIdx()];
      res.controllingAtoms[2] =
          &atoms[atropAtomAndBondVecs[1]
                     .second[0]
                     ->getOtherAtom(atropAtomAndBondVecs[1].first)
                     ->getIdx()];
      if (atropAtomAndBondVecs[0].second.size() > 1) {
        res.controllingAtoms[1] =
            &atoms[atropAtomAndBondVecs[0]
                       .second[1]
                       ->getOtherAtom(atropAtomAndBondVecs[0].first)
                       ->getIdx()];
      }
      if (atropAtomAndBondVecs[1].second.size() > 1) {
        res.controllingAtoms[3] =
            &atoms[atropAtomAndBondVecs[1]
                       .second[1]
                       ->getOtherAtom(atropAtomAndBondVecs[1].first)
                       ->getIdx()];
      }
    }
  }
  return res;
}
void getBonds(const ROMol &mol, const Atom *at, std::vector<bondholder> &nbrs,
              bool includeChirality,
              const std::vector<Canon::canon_atom> &atoms) {
  PRECONDITION(at, "bad pointer");
  ROMol::OEDGE_ITER beg, end;
  boost::tie(beg, end) = mol.getAtomBonds(at);
  while (beg != end) {
    const Bond *bond = (mol)[*beg];
    ++beg;
    nbrs.push_back(makeBondHolder(bond, bond->getOtherAtomIdx(at->getIdx()),
                                  includeChirality, atoms));
  }
  std::sort(nbrs.begin(), nbrs.end(), bondholder::greater);
}

void getChiralBonds(const ROMol &mol, const Atom *at,
                    std::vector<bondholder> &nbrs) {
  PRECONDITION(at, "bad pointer");
  ROMol::OEDGE_ITER beg, end;
  boost::tie(beg, end) = mol.getAtomBonds(at);
  while (beg != end) {
    const Bond *bond = (mol)[*beg];
    ++beg;
    unsigned int nbrIdx = bond->getOtherAtomIdx(at->getIdx());
    const Atom *nbr = mol.getAtomWithIdx(nbrIdx);
    unsigned int degreeNbr = nbr->getDegree();
    unsigned int nReps = 1;
    unsigned int stereo = 0;
    // FIX: Since the user can set the stereoatoms, the use of STEREOCIS and
    // STEREOTRANS here isn't actually canonical. In order for that to work we
    // would need to be able to canonicalize the CIS/TRANS assignment, which
    // is not currently being done
    switch (bond->getStereo()) {
      case Bond::STEREOZ:
      case Bond::STEREOCIS:
        stereo = 1;
        break;
      case Bond::STEREOE:
      case Bond::STEREOTRANS:
        stereo = 2;
        break;
      default:
        stereo = 0;
    }
    if (bond->getBondType() == Bond::DOUBLE && nbr->getAtomicNum() == 15 &&
        (degreeNbr == 4 || degreeNbr == 3)) {
      // a special case for chiral phosphorous compounds
      // (this was leading to incorrect assignment of
      // R/S labels ):
      nReps = 1;
      // general justification of this is:
      // Paragraph 2.2. in the 1966 article is "Valence-Bond Conventions:
      // Multiple-Bond Unsaturation and Aromaticity". It contains several
      // conventions of which convention (b) is the one applying here:
      // "(b) Contributions by d orbitals to bonds of quadriligant atoms are
      // neglected."
      // FIX: this applies to more than just P
    } else {
      nReps =
          static_cast<unsigned int>(floor(2. * bond->getBondTypeAsDouble()));
    }
    unsigned int symclass =
        nbr->getAtomicNum() * ATNUM_CLASS_OFFSET + nbrIdx + 1;
    bondholder bh(
        bondholder(Bond::SINGLE, stereo, nbrIdx, symclass, bond->getIdx()));
    auto iPos = std::lower_bound(nbrs.begin(), nbrs.end(), bh);
    nbrs.insert(iPos, nReps, bh);
  }
  std::reverse(nbrs.begin(), nbrs.end());

  if (!at->needsUpdatePropertyCache()) {
    for (unsigned int ii = 0; ii < at->getTotalNumHs(); ++ii) {
      nbrs.emplace_back(Bond::SINGLE, Bond::STEREONONE, ATNUM_CLASS_OFFSET,
                        ATNUM_CLASS_OFFSET, 0);
      nbrs.emplace_back(Bond::SINGLE, Bond::STEREONONE, ATNUM_CLASS_OFFSET,
                        ATNUM_CLASS_OFFSET, 0);
    }
  }
}

void basicInitCanonAtom(const ROMol &mol, Canon::canon_atom &atom,
                        const int &idx) {
  atom.atom = mol.getAtomWithIdx(idx);
  atom.index = idx;
  atom.p_symbol = nullptr;
  atom.degree = atom.atom->getDegree();
  atom.nbrIds = std::make_unique<int[]>(atom.degree);
  getNbrs(mol, atom.atom, atom.nbrIds.get());
}

void advancedInitCanonAtom(const ROMol &mol, Canon::canon_atom &atom,
                           const int &) {
  atom.totalNumHs = atom.atom->getTotalNumHs();
  atom.isRingStereoAtom =
      (atom.atom->getChiralTag() == Atom::CHI_TETRAHEDRAL_CW ||
       atom.atom->getChiralTag() == Atom::CHI_TETRAHEDRAL_CCW) &&
      atom.atom->hasProp(common_properties::_ringStereoAtoms);
  atom.hasRingNbr = hasRingNbr(mol, atom.atom);
}
}  // end anonymous namespace

void initCanonAtoms(const ROMol &mol, std::vector<Canon::canon_atom> &atoms,
                    bool includeChirality, bool includeStereoGroups) {
  for (unsigned int i = 0; i < mol.getNumAtoms(); ++i) {
    basicInitCanonAtom(mol, atoms[i], i);
    advancedInitCanonAtom(mol, atoms[i], i);
    atoms[i].bonds.reserve(atoms[i].degree);
    getBonds(mol, atoms[i].atom, atoms[i].bonds, includeChirality, atoms);
  }
  if (includeChirality && includeStereoGroups) {
    unsigned int sgidx = 1;
    for (auto &sg : mol.getStereoGroups()) {
      for (auto atom : sg.getAtoms()) {
        atoms[atom->getIdx()].whichStereoGroup = sgidx;
        atoms[atom->getIdx()].typeOfStereoGroup = sg.getGroupType();
      }
      ++sgidx;
    }
  }
}
namespace detail {

void initFragmentCanonAtoms(const ROMol &mol,
                            std::vector<Canon::canon_atom> &atoms,
                            bool includeChirality,
                            const std::vector<std::string> *atomSymbols,
                            const std::vector<std::string> *bondSymbols,
                            const boost::dynamic_bitset<> &atomsInPlay,
                            const boost::dynamic_bitset<> &bondsInPlay,
                            bool needsInit) {
  needsInit = true;
  PRECONDITION(!atomSymbols || atomSymbols->size() == mol.getNumAtoms(),
               "bad atom symbols");
  PRECONDITION(!bondSymbols || bondSymbols->size() == mol.getNumBonds(),
               "bad bond symbols");
  // start by initializing the atoms
  for (const auto atom : mol.atoms()) {
    auto i = atom->getIdx();
    auto &atomsi = atoms[i];
    atomsi.atom = atom;
    atomsi.index = i;
    // we don't care about overall degree, so we start that at zero, and
    // then count the degree in the fragment itself below.
    atomsi.degree = 0;
    if (atomsInPlay[i]) {
      if (atomSymbols) {
        atomsi.p_symbol = &(*atomSymbols)[i];
      } else {
        atomsi.p_symbol = nullptr;
      }
      if (needsInit) {
        atomsi.nbrIds = std::make_unique<int[]>(atom->getDegree());
        advancedInitCanonAtom(mol, atomsi, i);
        atomsi.bonds.reserve(4);
      }
    }
  }

  // now deal with the bonds in the fragment.
  // these set the atomic degrees and update the neighbor lists
  if (needsInit) {
    for (const auto bond : mol.bonds()) {
      if (!bondsInPlay[bond->getIdx()] ||
          !atomsInPlay[bond->getBeginAtomIdx()] ||
          !atomsInPlay[bond->getEndAtomIdx()]) {
        continue;
      }
      Canon::canon_atom &begAt = atoms[bond->getBeginAtomIdx()];
      Canon::canon_atom &endAt = atoms[bond->getEndAtomIdx()];
      begAt.nbrIds[begAt.degree++] = bond->getEndAtomIdx();
      endAt.nbrIds[endAt.degree++] = bond->getBeginAtomIdx();
      begAt.bonds.push_back(
          makeBondHolder(bond, bond->getEndAtomIdx(), includeChirality, atoms));
      endAt.bonds.push_back(makeBondHolder(bond, bond->getBeginAtomIdx(),
                                           includeChirality, atoms));
      if (bondSymbols) {
        begAt.bonds.back().p_symbol = &(*bondSymbols)[bond->getIdx()];
        endAt.bonds.back().p_symbol = &(*bondSymbols)[bond->getIdx()];
      }
    }
  } else {
    if (bondSymbols) {
      for (auto &atom : atoms) {
        for (auto &bond : atom.bonds) {
          bond.p_symbol = &(*bondSymbols)[bond.bondIdx];
        }
      }
    }
  }

  // and now we can do the last bit for each atom
  for (size_t i = 0; i < mol.getNumAtoms(); ++i) {
    if (!atomsInPlay[i]) {
      continue;
    }
    auto &atomsi = atoms[i];
    if (needsInit) {
      // this is the fix for github #1567: we let the atom's degree
      // in the original molecule influence its degree in the fragment
      atomsi.totalNumHs += (mol.getAtomWithIdx(i)->getDegree() - atomsi.degree);
    }

    // and sort our list of neighboring bonds
    std::sort(atomsi.bonds.begin(), atomsi.bonds.end(), bondholder::greater);
  }
}

void initChiralCanonAtoms(const ROMol &mol,
                          std::vector<Canon::canon_atom> &atoms) {
  for (unsigned int i = 0; i < mol.getNumAtoms(); ++i) {
    basicInitCanonAtom(mol, atoms[i], i);
    getChiralBonds(mol, atoms[i].atom, atoms[i].bonds);
  }
}

}  // namespace detail
void updateAtomNeighborIndex(canon_atom *atoms, std::vector<bondholder> &nbrs) {
  PRECONDITION(atoms, "bad pointer");
  for (auto &nbr : nbrs) {
    unsigned nbrIdx = nbr.nbrIdx;
    unsigned newSymClass = atoms[nbrIdx].index;
    nbr.nbrSymClass = newSymClass;
  }
  std::sort(nbrs.begin(), nbrs.end(), bondholder::greater);
}

// This routine calculates the number of swaps that would be required to
// determine what the smiles chirality value would be for a given chiral atom
// given that the atom is visited first from the atom of interest.
// This is used to determine which of two atoms has priority based on the
// neighbor's chirality
//
// If the chiral neighbor has two equivlent (at least so far) neighbors that are
// not the atom of interest, it cannot be used to determine the priority of the
// atom of interest.  For this reason, we keep track of the number of neighbors
// that have the same priority so far.  If any two are the same, we do NOT use
// that neighbor to determine the priority of the atom of interest.

void updateAtomNeighborNumSwaps(
    canon_atom *atoms, std::vector<bondholder> &nbrs, unsigned int atomIdx,
    std::vector<std::pair<unsigned int, unsigned int>> &result) {
  bool isRingAtom = queryIsAtomInRing(atoms[atomIdx].atom);
  for (auto &nbr : nbrs) {
    unsigned nbrIdx = nbr.nbrIdx;

    std::list<unsigned int> neighborsSeen;
    bool tooManySimilarNbrs = false;
    if (isRingAtom && atoms[nbrIdx].atom->getChiralTag() != 0) {
      std::vector<int> ref, probe;
      for (unsigned i = 0; i < atoms[nbrIdx].degree; ++i) {
        auto nbrNbrId =
            atoms[nbrIdx].nbrIds[i];  // id of the neighbor's neighbor
        ref.push_back(nbrNbrId);
        if ((int)atomIdx != nbrNbrId) {
          if ((std::find(neighborsSeen.begin(), neighborsSeen.end(),
                         atoms[nbrNbrId].index) != neighborsSeen.end())) {
            tooManySimilarNbrs = true;
          } else {
            neighborsSeen.push_back(atoms[nbrNbrId].index);
          }
        }
      }

      probe.push_back(atomIdx);
      for (auto &bond : atoms[nbrIdx].bonds) {
        if (bond.nbrIdx != atomIdx) {
          probe.push_back(bond.nbrIdx);
        }
      }

      if (tooManySimilarNbrs) {
        result.emplace_back(nbr.nbrSymClass, 0);
      } else {
        int nSwaps = static_cast<int>(countSwapsToInterconvert(ref, probe));
        if (atoms[nbrIdx].atom->getChiralTag() == Atom::CHI_TETRAHEDRAL_CW) {
          if (nSwaps % 2) {
            result.emplace_back(nbr.nbrSymClass, 2);
          } else {
            result.emplace_back(nbr.nbrSymClass, 1);
          }
        } else if (atoms[nbrIdx].atom->getChiralTag() ==
                   Atom::CHI_TETRAHEDRAL_CCW) {
          if (nSwaps % 2) {
            result.emplace_back(nbr.nbrSymClass, 1);
          } else {
            result.emplace_back(nbr.nbrSymClass, 2);
          }
        }
      }
    } else {
      result.emplace_back(nbr.nbrSymClass, 0);
    }
  }
  sort(result.begin(), result.end());
}

void rankMolAtoms(const ROMol &mol, std::vector<unsigned int> &res,
                  bool breakTies, bool includeChirality, bool includeIsotopes,
<<<<<<< HEAD
                  bool includeAtomMaps, bool useNonStereoRanks) {
=======
                  bool includeAtomMaps, bool includeChiralPresence,
                  bool includeStereoGroups) {
>>>>>>> 4a8b3b88
  if (!mol.getNumAtoms()) {
    return;
  }

  bool clearRings = false;
  if (!mol.getRingInfo()->isFindFastOrBetter()) {
    MolOps::fastFindRings(mol);
    clearRings = true;
  }
  res.resize(mol.getNumAtoms());

  std::vector<Canon::canon_atom> atoms(mol.getNumAtoms());
  initCanonAtoms(mol, atoms, includeChirality, includeStereoGroups);
  AtomCompareFunctor ftor(&atoms.front(), mol);
  ftor.df_useIsotopes = includeIsotopes;
  ftor.df_useChirality = includeChirality;
  ftor.df_useChiralityRings = includeChirality;
  ftor.df_useAtomMaps = includeAtomMaps;
<<<<<<< HEAD
  ftor.df_useNonStereoRanks = useNonStereoRanks;
=======
  ftor.df_useChiralPresence = includeChiralPresence;
>>>>>>> 4a8b3b88

  auto order = std::make_unique<int[]>(mol.getNumAtoms());
  detail::rankWithFunctor(ftor, breakTies, order.get(), true, includeChirality);

  for (unsigned int i = 0; i < mol.getNumAtoms(); ++i) {
    res[order[i]] = atoms[order[i]].index;
  }

  if (clearRings) {
    mol.getRingInfo()->reset();
  }
}  // end of rankMolAtoms()

void rankFragmentAtoms(const ROMol &mol, std::vector<unsigned int> &res,
                       const boost::dynamic_bitset<> &atomsInPlay,
                       const boost::dynamic_bitset<> &bondsInPlay,
                       const std::vector<std::string> *atomSymbols,
                       const std::vector<std::string> *bondSymbols,
                       bool breakTies, bool includeChirality,
                       bool includeIsotopes, bool includeAtomMaps,
                       bool includeChiralPresence) {
  PRECONDITION(atomsInPlay.size() == mol.getNumAtoms(), "bad atomsInPlay size");
  PRECONDITION(bondsInPlay.size() == mol.getNumBonds(), "bad bondsInPlay size");
  PRECONDITION(!atomSymbols || atomSymbols->size() == mol.getNumAtoms(),
               "bad atomSymbols size");
  PRECONDITION(!bondSymbols || bondSymbols->size() == mol.getNumBonds(),
               "bad bondSymbols size");

  if (!mol.getNumAtoms()) {
    return;
  }

  bool clearRings = false;
  if (!mol.getRingInfo()->isFindFastOrBetter()) {
    MolOps::fastFindRings(mol);
    clearRings = true;
  }
  res.resize(mol.getNumAtoms());

  std::vector<Canon::canon_atom> atoms(mol.getNumAtoms());
  detail::initFragmentCanonAtoms(mol, atoms, includeChirality, atomSymbols,
                                 bondSymbols, atomsInPlay, bondsInPlay, true);

  AtomCompareFunctor ftor(&atoms.front(), mol, &atomsInPlay, &bondsInPlay);
  ftor.df_useIsotopes = includeIsotopes;
  ftor.df_useChirality = includeChirality;
  ftor.df_useAtomMaps = includeAtomMaps;
  ftor.df_useChiralityRings = includeChirality;
  ftor.df_useChiralPresence = includeChiralPresence;

  auto order = std::make_unique<int[]>(mol.getNumAtoms());
  detail::rankWithFunctor(ftor, breakTies, order.get(), true, includeChirality,
                          &atomsInPlay, &bondsInPlay);

  for (unsigned int i = 0; i < mol.getNumAtoms(); ++i) {
    res[order[i]] = atoms[order[i]].index;
  }

  if (clearRings) {
    mol.getRingInfo()->reset();
  }
}  // end of rankFragmentAtoms()

void chiralRankMolAtoms(const ROMol &mol, std::vector<unsigned int> &res) {
  if (!mol.getNumAtoms()) {
    return;
  }

  bool clearRings = false;
  if (!mol.getRingInfo()->isFindFastOrBetter()) {
    MolOps::fastFindRings(mol);
    clearRings = true;
  }
  res.resize(mol.getNumAtoms());

  std::vector<Canon::canon_atom> atoms(mol.getNumAtoms());
  detail::initChiralCanonAtoms(mol, atoms);
  ChiralAtomCompareFunctor ftor(&atoms.front(), mol);

  auto order = std::make_unique<int[]>(mol.getNumAtoms());
  detail::rankWithFunctor(ftor, false, order.get());

  for (unsigned int i = 0; i < mol.getNumAtoms(); ++i) {
    res[order[i]] = atoms[order[i]].index;
  }

  if (clearRings) {
    mol.getRingInfo()->reset();
  }
}
}  // namespace Canon
}  // namespace RDKit<|MERGE_RESOLUTION|>--- conflicted
+++ resolved
@@ -268,8 +268,7 @@
 #ifdef VERBOSE_CANON
   std::cerr << "1--------" << std::endl;
   for (unsigned int i = 0; i < mol.getNumAtoms(); ++i) {
-    std::cerr << order[i] + 1 << " "
-              << " index: " << atoms[order[i]].index
+    std::cerr << order[i] + 1 << " " << " index: " << atoms[order[i]].index
               << " count: " << count[order[i]] << std::endl;
   }
 #endif
@@ -279,8 +278,7 @@
 #ifdef VERBOSE_CANON
   std::cerr << "1a--------" << std::endl;
   for (unsigned int i = 0; i < mol.getNumAtoms(); ++i) {
-    std::cerr << order[i] + 1 << " "
-              << " index: " << atoms[order[i]].index
+    std::cerr << order[i] + 1 << " " << " index: " << atoms[order[i]].index
               << " count: " << count[order[i]] << std::endl;
   }
 #endif
@@ -289,8 +287,7 @@
 #ifdef VERBOSE_CANON
   std::cerr << "2--------" << std::endl;
   for (unsigned int i = 0; i < mol.getNumAtoms(); ++i) {
-    std::cerr << order[i] + 1 << " "
-              << " index: " << atoms[order[i]].index
+    std::cerr << order[i] + 1 << " " << " index: " << atoms[order[i]].index
               << " count: " << count[order[i]] << std::endl;
   }
 #endif
@@ -310,8 +307,7 @@
 #ifdef VERBOSE_CANON
     std::cerr << "2a--------" << std::endl;
     for (unsigned int i = 0; i < mol.getNumAtoms(); ++i) {
-      std::cerr << order[i] + 1 << " "
-                << " index: " << atoms[order[i]].index
+      std::cerr << order[i] + 1 << " " << " index: " << atoms[order[i]].index
                 << " count: " << count[order[i]] << std::endl;
     }
 #endif
@@ -349,8 +345,7 @@
 #ifdef VERBOSE_CANON
     std::cerr << "2b--------" << std::endl;
     for (unsigned int i = 0; i < mol.getNumAtoms(); ++i) {
-      std::cerr << order[i] + 1 << " "
-                << " index: " << atoms[order[i]].index
+      std::cerr << order[i] + 1 << " " << " index: " << atoms[order[i]].index
                 << " count: " << count[order[i]] << std::endl;
     }
 #endif
@@ -361,8 +356,7 @@
 #ifdef VERBOSE_CANON
     std::cerr << "3--------" << std::endl;
     for (unsigned int i = 0; i < mol.getNumAtoms(); ++i) {
-      std::cerr << order[i] + 1 << " "
-                << " index: " << atoms[order[i]].index
+      std::cerr << order[i] + 1 << " " << " index: " << atoms[order[i]].index
                 << " count: " << count[order[i]] << std::endl;
     }
 #endif
@@ -765,12 +759,8 @@
 
 void rankMolAtoms(const ROMol &mol, std::vector<unsigned int> &res,
                   bool breakTies, bool includeChirality, bool includeIsotopes,
-<<<<<<< HEAD
-                  bool includeAtomMaps, bool useNonStereoRanks) {
-=======
-                  bool includeAtomMaps, bool includeChiralPresence,
-                  bool includeStereoGroups) {
->>>>>>> 4a8b3b88
+                  bool includeAtomMaps, bool useNonStereoRanks,
+                  bool includeChiralPresence, bool includeStereoGroups) {
   if (!mol.getNumAtoms()) {
     return;
   }
@@ -789,11 +779,8 @@
   ftor.df_useChirality = includeChirality;
   ftor.df_useChiralityRings = includeChirality;
   ftor.df_useAtomMaps = includeAtomMaps;
-<<<<<<< HEAD
   ftor.df_useNonStereoRanks = useNonStereoRanks;
-=======
   ftor.df_useChiralPresence = includeChiralPresence;
->>>>>>> 4a8b3b88
 
   auto order = std::make_unique<int[]>(mol.getNumAtoms());
   detail::rankWithFunctor(ftor, breakTies, order.get(), true, includeChirality);
